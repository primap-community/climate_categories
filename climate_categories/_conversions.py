--- conflicted
+++ resolved
@@ -913,7 +913,7 @@
 
         return conv.hydrate(cats=cats)
 
-<<<<<<< HEAD
+
     def filter(self, category: str, like: list[str]) -> "Conversion":
         """Filter conversion by auxiliary dimension.
 
@@ -921,10 +921,6 @@
 
         Note that this function only allows filtering for one additional dimension.
         """
-
-=======
-    def filter(self, by: dict[str, str]) -> "Conversion":
->>>>>>> 49dccb5b
         rules_filtered = []
         # TODO variable naming makes sense?
         for filter in like:
