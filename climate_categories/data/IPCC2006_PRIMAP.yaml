name: IPCC2006_PRIMAP
title: IPCC GHG emission categories (2006) with custom categories used in PRIMAP
comment: IPCC classification of green-house gas emissions into categories, 2006 edition
  with additional categories needed for analyses and for datasets like PRIMAP-crf
  or EDGAR v6.0
references: ''
institution: PIK
hierarchical: true
last_update: '2024-10-10'
version: '2006'
total_sum: true
canonical_top_level_category: '0'
categories:
  '0':
    title: National Total
    comment: All emissions and removals
    children:
    - - '1'
      - '2'
      - '3'
      - '4'
      - '5'
    - - M.0.EL
      - M.LULUCF
  '1':
    title: Energy
    comment: This category includes all GHG emissions arising from combustion and
      fugitive releases of fuels. Emissions from the non-energy uses of fuels are
      generally not included here, but reported under Industrial Processes and Product
      Use Sector.
    info:
      gases:
      - CO2
      - CH4
      - N2O
      - NOx
      - CO
      - NMVOC
      - SO2
    children:
    - - 1.A
      - 1.B
      - 1.C
  1.A:
    title: Fuel Combustion Activities
    comment: Emissions from the intentional oxidation of materials within an apparatus
      that is designed to raise heat and provide it either as heat or as mechanical
      work to a process or for use away from the apparatus.
    alternative_codes:
    - 1A
    info:
      gases:
      - CO2
      - CH4
      - N2O
      - NOx
      - CO
      - NMVOC
      - SO2
      corresponding_categories_IPCC1996:
      - 1A
    children:
    - - 1.A.1
      - 1.A.2
      - 1.A.3
      - 1.A.4
      - 1.A.5
  1.A.1:
    title: Energy Industries
    comment: Comprises  emissions  from  fuels  combusted  by  the  fuel extraction
      or energy-producing industries.
    alternative_codes:
    - 1A1
    info:
      gases:
      - CO2
      - CH4
      - N2O
      - NOx
      - CO
      - NMVOC
      - SO2
      corresponding_categories_IPCC1996:
      - 1A1
    children:
    - - 1.A.1.a
      - 1.A.1.b
      - 1.A.1.c
    - - 1.A.1.a
      - 1.A.1.bc
  1.A.1.a:
    title: Main Activity Electricity and Heat Production
    comment: Sum of emissions from main activity producers of electricity generation,
      combined heat and power generation, and heat plants. Main activity producers
      (formerly known as public utilities) are defined as those undertakings whose
      primary activity is to supply the public. They may be in public or private ownership.
      Emissions from own on-site use of fuel should be included. Emissions from autoproducers
      (undertakings which generate electricity/heat wholly or partly for their own
      use, as an activity that supports their primary activity) should be assigned
      to the sector where they were generated and not under 1 A 1 a. Autoproducers
      may be in public or private ownership.
    alternative_codes:
    - 1A1a
    info:
      gases:
      - CO2
      - CH4
      - N2O
      - NOx
      - CO
      - NMVOC
      - SO2
    children:
    - - 1.A.1.a.i
      - 1.A.1.a.ii
      - 1.A.1.a.iii
  1.A.1.a.i:
    title: Electricity Generation
    comment: Comprises emissions from all fuel use for electricity generation from
      main activity producers except those from combined heat and power plants.
    alternative_codes:
    - 1A1ai
    info:
      gases:
      - CO2
      - CH4
      - N2O
      - NOx
      - CO
      - NMVOC
      - SO2
      corresponding_categories_IPCC1996:
      - 1A1ai
  1.A.1.a.ii:
    title: Combined Heat and Power Generation (CHP)
    comment: Emissions from production of both heat and electrical power from main
      activity producers for sale to the public, at a single CHP facility.
    alternative_codes:
    - 1A1aii
    info:
      gases:
      - CO2
      - CH4
      - N2O
      - NOx
      - CO
      - NMVOC
      - SO2
      corresponding_categories_IPCC1996:
      - 1A1aii
  1.A.1.a.iii:
    title: Heat Plants
    comment: Production of heat from main activity producers for sale by pipe network.
    alternative_codes:
    - 1A1aiii
    info:
      gases:
      - CO2
      - CH4
      - N2O
      - NOx
      - CO
      - NMVOC
      - SO2
      corresponding_categories_IPCC1996:
      - 1A1aiii
  1.A.1.b:
    title: Petroleum Refining
    comment: All combustion activities supporting the refining of petroleum products
      including on-site combustion for the generation of electricity and heat for
      own use. Does not include evaporative emissions occurring at the refinery. These
      emissions should be reported separately under 1 B 2 a.
    alternative_codes:
    - 1A1b
    info:
      gases:
      - CO2
      - CH4
      - N2O
      - NOx
      - CO
      - NMVOC
      - SO2
      corresponding_categories_IPCC1996:
      - 1A1b
  1.A.1.c:
    title: Manufacture of Solid Fuels and Other Energy Industries
    comment: Combustion emissions from fuel use during the manufacture of secondary
      and tertiary products from solid fuels including production of charcoal. Emissions
      from own on-site fuel use should be included. Also includes combustion for the
      generation of electricity and heat for own use in these industries.
    alternative_codes:
    - 1A1c
    info:
      gases:
      - CO2
      - CH4
      - N2O
      - NOx
      - CO
      - NMVOC
      - SO2
      corresponding_categories_IPCC1996:
      - 1A1c
    children:
    - - 1.A.1.c.i
      - 1.A.1.c.ii
  1.A.1.c.i:
    title: Manufacture of Solid Fuels
    comment: Emissions arising from fuel combustion for the production of coke, brown
      coal briquettes and patent fuel.
    alternative_codes:
    - 1A1ci
    info:
      gases:
      - CO2
      - CH4
      - N2O
      - NOx
      - CO
      - NMVOC
      - SO2
      corresponding_categories_IPCC1996:
      - 1A1ci
  1.A.1.c.ii:
    title: Other Energy Industries
    comment: Combustion emissions arising from the energy-producing industries own
      (on-site) energy use not mentioned above or for which separate data are not
      available. This includes the emissions from own-energy use for the production
      of charcoal, bagasse, saw dust, cotton stalks and carbonizing of biofuels as
      well as fuel used for coal mining, oil and gas extraction and the processing
      and upgrading of natural gas. This category also includes emissions from pre-combustion
      processing for CO2 capture and storage. Combustion emissions from pipeline transport
      should be reported under 1 A 3 e.
    alternative_codes:
    - 1A1cii
    info:
      gases:
      - CO2
      - CH4
      - N2O
      - NOx
      - CO
      - NMVOC
      - SO2
      corresponding_categories_IPCC1996:
      - 1A1cii
  1.A.2:
    title: Manufacturing Industries and Construction
    comment: Emissions from combustion of fuels in industry. Also includes combustion
      for the generation of electricity and heat for own use in these industries.
      Emissions from fuel combustion in coke ovens within the iron and steel industry
      should be reported under 1 A 1 c and not within manufacturing industry. Emissions
      from the industry sector should be specified by sub-categories that correspond
      to the International Standard Industrial Classification of all Economic Activities
      (ISIC). Energy used for transport by industry should not be reported here but
      under Transport (1 A 3). Emissions arising from off-road and other mobile machinery
      in industry should, if possible, be broken out as a separate subcategory. For
      each country, the emissions from the largest fuel-consuming industrial categories
      ISIC should be reported, as well as those from significant emitters of pollutants.
      A suggested list of categories is outlined below.
    alternative_codes:
    - 1A2
    info:
      gases:
      - CO2
      - CH4
      - N2O
      - NOx
      - CO
      - NMVOC
      - SO2
      corresponding_categories_IPCC1996:
      - 1A2
    children:
    - - 1.A.2.a
      - 1.A.2.b
      - 1.A.2.c
      - 1.A.2.d
      - 1.A.2.e
      - 1.A.2.f
      - 1.A.2.g
      - 1.A.2.h
      - 1.A.2.i
      - 1.A.2.j
      - 1.A.2.k
      - 1.A.2.l
      - 1.A.2.m
    - - 1.A.2.a
      - 1.A.2.b
      - 1.A.2.c
      - 1.A.2.d
      - 1.A.2.e
      - 1.A.2.f
      - M.1.A.2.m
  1.A.2.a:
    title: Iron and Steel
    comment: ISIC Group 271 and Class 2731.
    alternative_codes:
    - 1A2a
    info:
      gases:
      - CO2
      - CH4
      - N2O
      - NOx
      - CO
      - NMVOC
      - SO2
  1.A.2.b:
    title: Non-Ferrous Metals
    comment: ISIC Group 272 and Class 2732.
    alternative_codes:
    - 1A2b
    info:
      gases:
      - CO2
      - CH4
      - N2O
      - NOx
      - CO
      - NMVOC
      - SO2
      corresponding_categories_IPCC1996:
      - 1A2b
  1.A.2.c:
    title: Chemicals
    comment: ISIC Division 24.
    alternative_codes:
    - 1A2c
    info:
      gases:
      - CO2
      - CH4
      - N2O
      - NOx
      - CO
      - NMVOC
      - SO2
      corresponding_categories_IPCC1996:
      - 1A2c
  1.A.2.d:
    title: Pulp, Paper and Print
    comment: ISIC Divisions 21 and 22.
    alternative_codes:
    - 1A2d
    info:
      gases:
      - CO2
      - CH4
      - N2O
      - NOx
      - CO
      - NMVOC
      - SO2
      corresponding_categories_IPCC1996:
      - 1A2d
  1.A.2.e:
    title: Food Processing, Beverages and Tobacco
    comment: ISIC Divisions 15 and 16.
    alternative_codes:
    - 1A2e
    info:
      gases:
      - CO2
      - CH4
      - N2O
      - NOx
      - CO
      - NMVOC
      - SO2
      corresponding_categories_IPCC1996:
      - 1A2e
  1.A.2.f:
    title: Non-Metallic Minerals
    comment: Includes products such as glass ceramic, cement, etc. ISIC Division 26.
    alternative_codes:
    - 1A2f
    info:
      gases:
      - CO2
      - CH4
      - N2O
      - NOx
      - CO
      - NMVOC
      - SO2
      corresponding_categories_IPCC1996:
      - 1A2f
  1.A.2.g:
    title: Transport Equipment
    comment: ISIC Divisions 34 and 35.
    alternative_codes:
    - 1A2g
    info:
      gases:
      - CO2
      - CH4
      - N2O
      - NOx
      - CO
      - NMVOC
      - SO2
  1.A.2.h:
    title: Machinery
    comment: Includes fabricated metal products, machinery and equipment other than
      transport equipment. ISIC Divisions 28, 29, 30, 31 and 32.
    alternative_codes:
    - 1A2h
    info:
      gases:
      - CO2
      - CH4
      - N2O
      - NOx
      - CO
      - NMVOC
      - SO2
      corresponding_categories_IPCC1996:
      - 1A2f
  1.A.2.i:
    title: Mining (Excluding Fuels) and Quarrying
    comment: ISIC Divisions 13 and 14.
    alternative_codes:
    - 1A2i
    info:
      gases:
      - CO2
      - CH4
      - N2O
      - NOx
      - CO
      - NMVOC
      - SO2
  1.A.2.j:
    title: Wood and Wood Products
    comment: ISIC Division 20.
    alternative_codes:
    - 1A2j
    info:
      gases:
      - CO2
      - CH4
      - N2O
      - NOx
      - CO
      - NMVOC
      - SO2
  1.A.2.k:
    title: Construction
    comment: ISIC Division 45.
    alternative_codes:
    - 1A2k
    info:
      gases:
      - CO2
      - CH4
      - N2O
      - NOx
      - CO
      - NMVOC
      - SO2
      corresponding_categories_IPCC1996:
      - 1A2f
  1.A.2.l:
    title: Textile and Leather
    comment: ISIC Divisions 17, 18 and 19.
    alternative_codes:
    - 1A2l
    info:
      gases:
      - CO2
      - CH4
      - N2O
      - NOx
      - CO
      - NMVOC
      - SO2
  1.A.2.m:
    title: Non-Specified Industry
    comment: Any manufacturing industry/construction not included above or for which
      separate data are not available. Includes ISIC Divisions 25, 33, 36 and 37.
    alternative_codes:
    - 1A2m
    info:
      gases:
      - CO2
      - CH4
      - N2O
      - NOx
      - CO
      - NMVOC
      - SO2
  1.A.3:
    title: Transport
    comment: Emissions from the combustion and evaporation of fuel for all transport
      activity (excluding military transport), regardless of the sector, specified
      by sub-categories below. Emissions from fuel sold to any air or marine vessel
      engaged in international transport (1 A 3 a i and 1 A 3 d i) should as far as
      possible be excluded from the totals and subtotals in this category and should
      be reported separately.
    alternative_codes:
    - 1A3
    info:
      gases:
      - CO2
      - CH4
      - N2O
      - NOx
      - CO
      - NMVOC
      - SO2
      corresponding_categories_IPCC1996:
      - 1A3
    children:
    - - 1.A.3.a
      - 1.A.3.b
      - 1.A.3.c
      - 1.A.3.d
      - 1.A.3.e
    - - 1.A.3.a
      - 1.A.3.b_noRES
      - 1.A.3.c
      - 1.A.3.d
      - 1.A.3.e
  1.A.3.a:
    title: Civil Aviation
    comment: 'Emissions from international and domestic civil aviation, including
      take-offs and landings.  Comprises civil commercial use of airplanes, including:
      scheduled and charter traffic for passengers and freight, air taxiing, and general
      aviation.  The international/domestic split should be determined on the basis
      of departure and landing locations for each flight stage and not by the nationality
      of the airline. Exclude use of fuel at airports for ground transport which is
      reported under 1 A 3 e Other Transportation. Also exclude fuel for stationary
      combustion at airports; report this information under the appropriate stationary
      combustion category.'
    alternative_codes:
    - 1A3a
    info:
      gases:
      - CO2
      - CH4
      - N2O
      - NOx
      - CO
      - NMVOC
      - SO2
      corresponding_categories_IPCC1996:
      - 1A3a
    children:
    - - 1.A.3.a.i
      - 1.A.3.a.ii
  1.A.3.a.i:
    title: International Aviation (International Bunkers)
    comment: Emissions from flights that depart in one country and arrive in a different
      country. Include take-offs and landings for these flight stages. Emissions from
      international military aviation can be included as a separate sub-category of
      international aviation provided that the same definitional distinction is applied
      and data are available to support the definition.
    alternative_codes:
    - 1A3ai
    info:
      gases:
      - CO2
      - CH4
      - N2O
      - NOx
      - CO
      - NMVOC
      - SO2
      corresponding_categories_IPCC1996:
      - 1A3ai
  1.A.3.a.ii:
    title: Domestic Aviation
    comment: Emissions from civil domestic passenger and freight traffic that departs
      and arrives in the same country (commercial, private, agriculture, etc.), including
      take-offs and landings for these flight stages.  Note that this may include
      journeys of considerable length between two airports in a country (e.g. San
      Francisco to Honolulu).  Exclude military, which should be reported under 1
      A 5 b.
    alternative_codes:
    - 1A3aii
    info:
      gases:
      - CO2
      - CH4
      - N2O
      - NOx
      - CO
      - NMVOC
      - SO2
      corresponding_categories_IPCC1996:
      - 1A3aii
  1.A.3.b:
    title: Road Transportation
    comment: All combustion and evaporative emissions arising from fuel use in road
      vehicles, including the use of agricultural vehicles on paved roads.
    alternative_codes:
    - 1A3b
    info:
      gases:
      - CO2
      - CH4
      - N2O
      - NOx
      - CO
      - NMVOC
      - SO2
      corresponding_categories_IPCC1996:
      - 1A3b
    children:
    - - 1.A.3.b.i
      - 1.A.3.b.ii
      - 1.A.3.b.iii
      - 1.A.3.b.iv
      - 1.A.3.b.v
      - 1.A.3.b.vi
  1.A.3.b.i:
    title: Cars
    comment: Emissions from automobiles so designated in the vehicle registering country
      primarily for transport of persons and normally having a capacity of 12 persons
      or fewer.
    alternative_codes:
    - 1A3bi
    info:
      gases:
      - CO2
      - CH4
      - N2O
      - NOx
      - CO
      - NMVOC
      - SO2
      corresponding_categories_IPCC1996:
      - 1A3bi
    children:
    - - 1.A.3.b.i.1
      - 1.A.3.b.i.2
  1.A.3.b.i.1:
    title: Passenger Cars with 3-Way Catalysts
    comment: Emissions from passenger car vehicles with 3-way catalysts.
    alternative_codes:
    - 1A3bi1
    info:
      gases:
      - CO2
      - CH4
      - N2O
      - NOx
      - CO
      - NMVOC
      - SO2
      corresponding_categories_IPCC1996:
      - 1A3bi
  1.A.3.b.i.2:
    title: Passenger Cars without 3-Way Catalysts
    comment: Passenger car emissions from vehicles without 3-way catalysts.
    alternative_codes:
    - 1A3bi2
    info:
      gases:
      - CO2
      - CH4
      - N2O
      - NOx
      - CO
      - NMVOC
      - SO2
      corresponding_categories_IPCC1996:
      - 1A3bi
  1.A.3.b.ii:
    title: Light-Duty Trucks
    comment: Emissions from vehicles so designated in the vehicle registering country
      primarily for transportation of light- weight cargo or which are equipped with
      special features such as four-wheel drive for off-road operation. The gross
      vehicle weight normally ranges up to 3500-3900 kg or less.
    alternative_codes:
    - 1A3bii
    info:
      gases:
      - CO2
      - CH4
      - N2O
      - NOx
      - CO
      - NMVOC
      - SO2
      corresponding_categories_IPCC1996:
      - 1A3bii
      - 1A3bi
    children:
    - - 1.A.3.b.ii.1
      - 1.A.3.b.ii.2
  1.A.3.b.ii.1:
    title: Light-Duty Trucks with 3-Way Catalysts
    comment: Emissions from light duty trucks with 3-way catalysts.
    alternative_codes:
    - 1A3bii1
    info:
      gases:
      - CO2
      - CH4
      - N2O
      - NOx
      - CO
      - NMVOC
      - SO2
      corresponding_categories_IPCC1996:
      - 1A3bii
  1.A.3.b.ii.2:
    title: Light-Duty Trucks without 3-Way Catalysts
    comment: Emissions from light duty trucks without 3-way catalysts.
    alternative_codes:
    - 1A3bii2
    info:
      gases:
      - CO2
      - CH4
      - N2O
      - NOx
      - CO
      - NMVOC
      - SO2
      corresponding_categories_IPCC1996:
      - 1A3bii
  1.A.3.b.iii:
    title: Heavy-Duty Trucks and Buses
    comment: Emissions from any vehicles so designated in the vehicle registering
      country. Normally the gross vehicle weight ranges from 3500-3900 kg or more
      for heavy duty trucks and the buses are rated to carry more than 12 persons.
    alternative_codes:
    - 1A3biii
    info:
      gases:
      - CO2
      - CH4
      - N2O
      - NOx
      - CO
      - NMVOC
      - SO2
      corresponding_categories_IPCC1996:
      - 1A3biii
  1.A.3.b.iv:
    title: Motorcycles
    comment: Emissions from any motor vehicle designed to travel with not more than
      three wheels in contact with the ground and weighing less than 680 kg.
    alternative_codes:
    - 1A3biv
    info:
      gases:
      - CO2
      - CH4
      - N2O
      - NOx
      - CO
      - NMVOC
      - SO2
      corresponding_categories_IPCC1996:
      - 1A3biv
  1.A.3.b.v:
    title: Evaporative Emissions from Vehicles
    comment: Evaporative emissions from vehicles (e.g. hot soak, running losses) are
      included here. Emissions from loading fuel into vehicles are excluded.
    alternative_codes:
    - 1A3bv
    info:
      gases:
      - CO2
      - CH4
      - N2O
      - NOx
      - CO
      - NMVOC
      - SO2
      corresponding_categories_IPCC1996:
      - 1A3bv
  1.A.3.b.vi:
    title: Urea-Based Catalysts
    comment: CO2 emissions from use of urea-based additives in catalytic converters
      (non-combustive emissions).
    alternative_codes:
    - 1A3bvi
    info:
      gases:
      - CO2
      - CH4
      - N2O
      - NOx
      - CO
      - NMVOC
      - SO2
  1.A.3.c:
    title: Railways
    comment: Emissions from railway transport for both freight and passenger traffic
      routes.
    alternative_codes:
    - 1A3c
    info:
      gases:
      - CO2
      - CH4
      - N2O
      - NOx
      - CO
      - NMVOC
      - SO2
      corresponding_categories_IPCC1996:
      - 1A3c
  1.A.3.d:
    title: Water-Borne Navigation
    comment: Emissions from fuels used to propel water-borne vessels, including hovercraft
      and hydrofoils, but excluding fishing vessels. The international/domestic split
      should be determined on the basis of port of departure and port of arrival,
      and not by the flag or nationality of the ship.
    alternative_codes:
    - 1A3d
    info:
      gases:
      - CO2
      - CH4
      - N2O
      - NOx
      - CO
      - NMVOC
      - SO2
      corresponding_categories_IPCC1996:
      - 1A3d
    children:
    - - 1.A.3.d.i
      - 1.A.3.d.ii
  1.A.3.d.i:
    title: International Water-Borne Navigation (International Bunkers)
    comment: Emissions from fuels used by vessels of all flags that are engaged in
      international water-borne navigation. The international navigation may take
      place at sea, on inland lakes and waterways and in coastal waters.  Includes
      emissions from journeys that depart in one country and arrive in a different
      country. Exclude consumption by fishing vessels (see Other Sector - Fishing).
      Emissions from international military water-borne navigation can be included
      as a separate sub-category of international water- borne navigation provided
      that the same definitional distinction is applied and data are available to
      support the definition.
    alternative_codes:
    - 1A3di
    info:
      gases:
      - CO2
      - CH4
      - N2O
      - NOx
      - CO
      - NMVOC
      - SO2
      corresponding_categories_IPCC1996:
      - 1A3di
  1.A.3.d.ii:
    title: Domestic Water-Borne Navigation
    comment: Emissions from fuels used by vessels of all flags that depart and arrive
      in the same country (exclude fishing, which should be reported under 1 A 4 c
      iii, and military, which should be reported under 1 A 5 b). Note that this may
      include journeys of considerable length between two ports in a country (e.g.
      San Francisco to Honolulu).
    alternative_codes:
    - 1A3dii
    info:
      gases:
      - CO2
      - CH4
      - N2O
      - NOx
      - CO
      - NMVOC
      - SO2
      corresponding_categories_IPCC1996:
      - 1A3dii
  1.A.3.e:
    title: Other Transportation
    comment: Combustion emissions from all remaining transport activities including
      pipeline transportation, ground activities in airports and harbours, and off-road
      activities not otherwise reported under 1 A 4 c Agriculture or 1 A 2. Manufacturing
      Industries and Construction. Military transport should be reported under 1 A
      5 (see 1 A 5 Non- specified).
    alternative_codes:
    - 1A3e
    info:
      gases:
      - CO2
      - CH4
      - N2O
      - NOx
      - CO
      - NMVOC
      - SO2
      corresponding_categories_IPCC1996:
      - 1A3e
    children:
    - - 1.A.3.e.i
      - 1.A.3.e.ii
  1.A.3.e.i:
    title: Pipeline Transport
    comment: Combustion related emissions from the operation of pump stations and
      maintenance of pipelines. Transport via pipelines includes transport of gases,
      liquids, slurry and other commodities via pipelines. Distribution of natural
      or manufactured gas, water or steam from the distributor to final users is excluded
      and should be reported in 1 A 1 c ii or 1 A 4 a.
    alternative_codes:
    - 1A3ei
    info:
      gases:
      - CO2
      - CH4
      - N2O
      - NOx
      - CO
      - NMVOC
      - SO2
      corresponding_categories_IPCC1996:
      - 1A3e
  1.A.3.e.ii:
    title: Off-Road
    comment: Combustion emissions from Other Transportation excluding Pipeline Transport.
    alternative_codes:
    - 1A3eii
    info:
      gases:
      - CO2
      - CH4
      - N2O
      - NOx
      - CO
      - NMVOC
      - SO2
      corresponding_categories_IPCC1996:
      - 1A3e
  1.A.4:
    title: Other Sectors
    comment: Emissions from combustion activities as described below, including combustion
      for the generation of electricity and heat for own use in these sectors.
    alternative_codes:
    - 1A4
    info:
      gases:
      - CO2
      - CH4
      - N2O
      - NOx
      - CO
      - NMVOC
      - SO2
      corresponding_categories_IPCC1996:
      - 1A4
    children:
    - - 1.A.4.a
      - 1.A.4.b
      - 1.A.4.c
  1.A.4.a:
    title: Commercial/Institutional
    comment: Emissions from fuel combustion in commercial and institutional buildings;
      all activities included in ISIC Divisions 41,50, 51, 52, 55, 63-67, 70-75, 80,
      85, 90-93 and 99.
    alternative_codes:
    - 1A4a
    info:
      gases:
      - CO2
      - CH4
      - N2O
      - NOx
      - CO
      - NMVOC
      - SO2
      corresponding_categories_IPCC1996:
      - 1A4a
  1.A.4.b:
    title: Residential
    comment: All emissions from fuel combustion in households.
    alternative_codes:
    - 1A4b
    info:
      gases:
      - CO2
      - CH4
      - N2O
      - NOx
      - CO
      - NMVOC
      - SO2
      corresponding_categories_IPCC1996:
      - 1A4b
  1.A.4.c:
    title: Agriculture/Forestry/Fishing/Fish Farms
    comment: Emissions from fuel combustion in agriculture, forestry, fishing and
      fishing industries such as fish farms. Activities included in ISIC Divisions
      01, 02 and 05. Highway agricultural transportation is excluded.
    alternative_codes:
    - 1A4c
    info:
      gases:
      - CO2
      - CH4
      - N2O
      - NOx
      - CO
      - NMVOC
      - SO2
      corresponding_categories_IPCC1996:
      - 1A4c
    children:
    - - 1.A.4.c.i
      - 1.A.4.c.ii
      - 1.A.4.c.iii
  1.A.4.c.i:
    title: Stationary
    comment: Emissions from fuels combusted in pumps, grain drying, horticultural
      greenhouses and other agriculture, forestry or stationary combustion in the
      fishing industry.
    alternative_codes:
    - 1A4ci
    info:
      gases:
      - CO2
      - CH4
      - N2O
      - NOx
      - CO
      - NMVOC
      - SO2
      corresponding_categories_IPCC1996:
      - 1A4ci
  1.A.4.c.ii:
    title: Off-Road Vehicles and Other Machinery
    comment: Emissions from fuels combusted in traction vehicles on farm land and
      in forests.
    alternative_codes:
    - 1A4cii
    info:
      gases:
      - CO2
      - CH4
      - N2O
      - NOx
      - CO
      - NMVOC
      - SO2
      corresponding_categories_IPCC1996:
      - 1A4cii
  1.A.4.c.iii:
    title: Fishing (Mobile Combustion)
    comment: Emissions from fuels combusted for inland, coastal and deep-sea fishing.
      Fishing should cover vessels of all flags that have refuelled in the country
      (include international fishing).
    alternative_codes:
    - 1A4ciii
    info:
      gases:
      - CO2
      - CH4
      - N2O
      - NOx
      - CO
      - NMVOC
      - SO2
      corresponding_categories_IPCC1996:
      - 1A4ciii
  1.A.5:
    title: Non-Specified
    comment: All remaining emissions from fuel combustion that are not specified elsewhere.
      Include emissions from fuel delivered to the military in the country and delivered
      to the military of other countries that are not engaged in multilateral operations
      Emissions from fuel sold to any air or marine vessel engaged in multilateral
      operation pursuant to the Charter of the United Nations should be excluded from
      the totals and subtotals of the military transport, and should be reported separately.
    alternative_codes:
    - 1A5
    info:
      gases:
      - CO2
      - CH4
      - N2O
      - NOx
      - CO
      - NMVOC
      - SO2
      corresponding_categories_IPCC1996:
      - 1A5
    children:
    - - 1.A.5.a
      - 1.A.5.b
      - 1.A.5.c
  1.A.5.a:
    title: Stationary
    comment: Emissions from fuel combustion in stationary sources that are not specified
      elsewhere.
    alternative_codes:
    - 1A5a
    info:
      gases:
      - CO2
      - CH4
      - N2O
      - NOx
      - CO
      - NMVOC
      - SO2
      corresponding_categories_IPCC1996:
      - 1A5a
  1.A.5.b:
    title: Mobile
    comment: Emissions from vehicles and other machinery, marine and aviation (not
      included in 1 A 4 c ii or elsewhere).
    alternative_codes:
    - 1A5b
    info:
      gases:
      - CO2
      - CH4
      - N2O
      - NOx
      - CO
      - NMVOC
      - SO2
      corresponding_categories_IPCC1996:
      - 1A5b
    children:
    - - 1.A.5.b.i
      - 1.A.5.b.ii
      - 1.A.5.b.iii
  1.A.5.b.i:
    title: Mobile (Aviation Component)
    comment: All remaining aviation emissions from fuel combustion that are not specified
      elsewhere. Include emissions from fuel delivered to the country’s military not
      otherwise included separately in 1 A3 a i as well as fuel delivered within that
      country but used by militaries of other countries that are not engaged in multilateral
      operation pursuant to the Charter of the United Nations.
    alternative_codes:
    - 1A5bi
    info:
      gases:
      - CO2
      - CH4
      - N2O
      - NOx
      - CO
      - NMVOC
      - SO2
  1.A.5.b.ii:
    title: Mobile (Water-Borne Component)
    comment: All remaining water-borne emissions from fuel combustion that are not
      specified elsewhere. Include emissions from fuel delivered to the country’s
      military not otherwise included separately in 1 A3 d i as well as fuel delivered
      within that country but used by militaries of other countries that are not engaged
      in multilateral operation pursuant to the Charter of the United Nations.
    alternative_codes:
    - 1A5bii
    info:
      gases:
      - CO2
      - CH4
      - N2O
      - NOx
      - CO
      - NMVOC
      - SO2
  1.A.5.b.iii:
    title: Mobile (Other)
    comment: All remaining emissions from mobile sources not included elsewhere.
    alternative_codes:
    - 1A5biii
    info:
      gases:
      - CO2
      - CH4
      - N2O
      - NOx
      - CO
      - NMVOC
      - SO2
  1.A.5.c:
    title: Multilateral Operations
    comment: Emissions from fuel sold to any air or marine vessel engaged in multilateral
      operations pursuant to the Charter of the United Nations should be excluded
      from the totals and subtotals of the military transport, and should be reported
      separately.
    alternative_codes:
    - 1A5c
    info:
      gases:
      - CO2
      - CH4
      - N2O
      - NOx
      - CO
      - NMVOC
      - SO2
  1.B:
    title: Fugitive Emissions from Fuels
    comment: Includes all intentional and unintentional emissions from the extraction,
      processing, storage and transport of fuel to the point of final use.
    alternative_codes:
    - 1B
    info:
      gases:
      - CO2
      - CH4
      - N2O
      - NOx
      - CO
      - NMVOC
      corresponding_categories_IPCC1996:
      - 1B
    children:
    - - 1.B.1
      - 1.B.2
      - 1.B.3
  1.B.1:
    title: Solid Fuels
    comment: Includes all intentional and unintentional emissions from the extraction,
      processing, storage and transport of fuel to the point of final use.
    alternative_codes:
    - 1B1
    info:
      gases:
      - CO2
      - CH4
      corresponding_categories_IPCC1996:
      - 1B1
    children:
    - - 1.B.1.a
      - 1.B.1.b
      - 1.B.1.c
  1.B.1.a:
    title: Coal Mining and Handling
    comment: Includes all fugitive emissions from coal.
    alternative_codes:
    - 1B1a
    info:
      gases:
      - CO2
      - CH4
      corresponding_categories_IPCC1996:
      - 1B1a
    children:
    - - 1.B.1.a.i
      - 1.B.1.a.ii
  1.B.1.a.i:
    title: Underground Mines
    comment: Includes all emissions arising from mining, post-mining, abandoned mines
      and flaring of drained methane.
    alternative_codes:
    - 1B1ai
    info:
      gases:
      - CO2
      - CH4
      corresponding_categories_IPCC1996:
      - 1B1ai
    children:
    - - 1.B.1.a.i.1
      - 1.B.1.a.i.2
      - 1.B.1.a.i.3
      - 1.B.1.a.i.4
  1.B.1.a.i.1:
    title: Mining
    comment: Includes all seam gas emissions vented to atmosphere from coal mine ventilation
      air and degasification systems.
    alternative_codes:
    - 1B1ai1
    info:
      gases:
      - CO2
      - CH4
      corresponding_categories_IPCC1996:
      - 1B1ai
  1.B.1.a.i.2:
    title: Post-Mining Seam Gas Emissions
    comment: Includes methane and CO2 emitted after coal has been mined, brought to
      the surface and subsequently processed, stored and transported.
    alternative_codes:
    - 1B1ai2
    info:
      gases:
      - CO2
      - CH4
      corresponding_categories_IPCC1996:
      - 1B1ai
  1.B.1.a.i.3:
    title: Abandoned Underground Mines
    comment: Includes methane emissions from abandoned underground mines.
    alternative_codes:
    - 1B1ai3
    info:
      gases:
      - CO2
      - CH4
      corresponding_categories_IPCC1996:
      - 1B1ai
  1.B.1.a.i.4:
    title: Flaring of Drained Methane or Conversion of Methane to CO2
    comment: Methane drained and flared, or ventilation gas converted to CO2 by an
      oxidation process should be included here. Methane used for energy production
      should be included in Volume 2, Energy, Chapter 2 ‘Stationary Combustion’.
    alternative_codes:
    - 1B1ai4
    info:
      gases:
      - CO2
      - CH4
      corresponding_categories_IPCC1996:
      - 1B1ai
  1.B.1.a.ii:
    title: Surface Mines
    comment: Includes all seam gas emissions arising from surface  coal mining.
    alternative_codes:
    - 1B1aii
    info:
      gases:
      - CO2
      - CH4
      corresponding_categories_IPCC1996:
      - 1B1aii
    children:
    - - 1.B.1.a.ii.1
      - 1.B.1.a.ii.2
  1.B.1.a.ii.1:
    title: Mining
    comment: Includes methane and CO2 emitted during mining from breakage of coal
      and associated strata and leakage from the pit floor and high wall.
    alternative_codes:
    - 1B1aii1
    info:
      gases:
      - CO2
      - CH4
  1.B.1.a.ii.2:
    title: Post-Mining Seam Gas Emissions
    comment: Includes methane and CO2 emitted after coal has been mined, subsequently
      processed, stored and transported.
    alternative_codes:
    - 1B1aii2
    info:
      gases:
      - CO2
      - CH4
      corresponding_categories_IPCC1996:
      - 1B1aii
  1.B.1.b:
    title: Uncontrolled Combustion, and Burning Coal Dumps
    comment: Includes fugitive emissions of CO2 from uncontrolled combustion in coal.
    alternative_codes:
    - 1B1b
    info:
      gases:
      - CO2
      - CH4
      - N2O
      - NOx
      - CO
      - NMVOC
      - SO2
      corresponding_categories_IPCC1996:
      - 1B1c
  1.B.1.c:
    title: Solid Fuel Transformation
    comment: Fugitive emissions arising during the manufacture of secondary and tertiary
      products from solid fuels.
    alternative_codes:
    - 1B1c
    info:
      gases:
      - CO2
      - CH4
      - N2O
      - NOx
      - CO
      - NMVOC
      - SO2
      corresponding_categories_IPCC1996:
      - 1B1b
  1.B.2:
    title: Oil and Natural Gas
    comment: Comprises fugitive emissions from all oil and natural gas activities.
      The primary sources of these emissions may include fugitive equipment leaks,
      evaporation losses, venting, flaring and accidental releases.
    alternative_codes:
    - 1B2
    info:
      gases:
      - CO2
      - CH4
      - N2O
      - NOx
      - CO
      - NMVOC
      corresponding_categories_IPCC1996:
      - 1B2
    children:
    - - 1.B.2.a
      - 1.B.2.b
  1.B.2.a:
    title: Oil
    comment: Comprises emissions from venting, flaring and all other fugitive sources
      associated with the exploration, production, transmission, upgrading, and refining
      of crude oil and distribution of crude oil products.
    alternative_codes:
    - 1B2a
    info:
      gases:
      - CO2
      - CH4
      - NMVOC
      corresponding_categories_IPCC1996:
      - 1B2a
    children:
    - - 1.B.2.a.i
      - 1.B.2.a.ii
      - 1.B.2.a.iii
  1.B.2.a.i:
    title: Venting
    comment: Emissions from venting of associated gas and waste gas/vapour streams
      at oil facilities.
    alternative_codes:
    - 1B2ai
    info:
      gases:
      - CO2
      - CH4
      - NMVOC
  1.B.2.a.ii:
    title: Flaring
    comment: Emissions from flaring of natural gas and waste gas/vapour streams at
      oil facilities.
    alternative_codes:
    - 1B2aii
    info:
      gases:
      - CO2
      - CH4
      - N2O
      - NOx
      - CO
      - NMVOC
  1.B.2.a.iii:
    title: All Other
    comment: Fugitive emissions at oil facilities from equipment leaks, storage losses,
      pipeline breaks, well blowouts, land farms, gas  migration to the surface around
      the outside of wellhead casing, surface casing vent bows, biogenic gas formation
      from tailings ponds and any other gas or vapour releases not specifically accounted
      for as venting or flaring.
    alternative_codes:
    - 1B2aiii
    info:
      gases:
      - CO2
      - CH4
      - N2O
      - NOx
      - CO
      - NMVOC
    children:
    - - 1.B.2.a.iii.1
      - 1.B.2.a.iii.2
      - 1.B.2.a.iii.3
      - 1.B.2.a.iii.4
      - 1.B.2.a.iii.5
      - 1.B.2.a.iii.6
  1.B.2.a.iii.1:
    title: Exploration
    comment: Fugitive emissions (excluding venting and flaring) from oil well drilling,
      drill stem testing, and well completions.
    alternative_codes:
    - 1B2aiii1
    info:
      gases:
      - CO2
      - CH4
      - NMVOC
      corresponding_categories_IPCC1996:
      - 1B2ai
  1.B.2.a.iii.2:
    title: Production and Upgrading
    comment: Fugitive emissions from oil production (excluding venting and flaring)
      occur at the oil wellhead or at the oil sands or shale oil mine through to the
      start of the oil transmission system. This includes fugitive emissions related
      to well servicing, oil sands or shale oil mining, transport of untreated production
      (i.e , well effluent, emulsion, oil shale and oilsands) to  treating or extraction
      facilities, activities at extraction and upgrading facilities, associated gas
      re- injection systems and produced water disposal systems. Fugitive emission
      from upgraders are grouped with those from production rather than those from
      refining since the upgraders are often integrated with extraction facilities
      and their relative emission contributions are difficult to establish. However,
      upgraders may also be integrated with refineries, co-generation plants or other
      industrial facilities and their relative emission contributions can be difficult
      to establish in these cases.
    alternative_codes:
    - 1B2aiii2
    info:
      gases:
      - CO2
      - CH4
      - N2O
      - NOx
      - CO
      - NMVOC
      corresponding_categories_IPCC1996:
      - 1B2aii
  1.B.2.a.iii.3:
    title: Transport
    comment: Fugitive emissions (excluding venting and flaring) related to the transport
      of marketable crude oil (including conventional, heavy and synthetic crude oil
      and bitumen) to upgraders and refineries. The transportation systems may comprise
      pipelines, marine tankers, tank trucks and rail cars. Evaporation losses from
      storage, filling and unloading activities and fugitive equipment leaks are the
      primary sources of these emissions.
    alternative_codes:
    - 1B2aiii3
    info:
      gases:
      - CO2
      - CH4
      - NMVOC
      corresponding_categories_IPCC1996:
      - 1B2aiii
  1.B.2.a.iii.4:
    title: Refining
    comment: Fugitive emissions (excluding venting and flaring) at petroleum refineries.
      Refineries process crude oils, natural gas liquids and synthetic crude oils
      to produce final refined products (e.g., primarily fuels and lubricants). Where
      refineries are integrated with other facilities (for example, upgraders or co-generation
      plants) their relative emission contributions can be difficult to establish.
    alternative_codes:
    - 1B2aiii4
    info:
      gases:
      - CO2
      - CH4
      - NMVOC
      corresponding_categories_IPCC1996:
      - 1B2aiv
  1.B.2.a.iii.5:
    title: Distribution of Oil Products
    comment: This comprises fugitive emissions (excluding venting and flaring) from
      the transport and distribution of refined products, including those at bulk
      terminals and retail facilities. Evaporation losses from storage, filling and
      unloading activities and fugitive equipment leaks are the primary sources of
      these emissions.
    alternative_codes:
    - 1B2aiii5
    info:
      gases:
      - CO2
      - CH4
      - NMVOC
      corresponding_categories_IPCC1996:
      - 1B2av
  1.B.2.a.iii.6:
    title: Other
    comment: Fugitive emissions from oil systems (excluding venting and flaring) not
      otherwise accounted for in the above categories. This includes fugitive emissions
      from spills and other accidental releases, waste oil treatment facilities and
      oilfield waste disposal facilities.
    alternative_codes:
    - 1B2aiii6
    info:
      gases:
      - CO2
      - CH4
      - NMVOC
      corresponding_categories_IPCC1996:
      - 1B2avi
  1.B.2.b:
    title: Natural Gas
    comment: Comprises emissions from venting, flaring and all other fugitive sources
      associated with the exploration, production, processing, transmission, storage
      and distribution of natural gas (including both associated and non-associated
      gas).
    alternative_codes:
    - 1B2b
    info:
      gases:
      - CO2
      - CH4
      - NMVOC
      corresponding_categories_IPCC1996:
      - 1B2b
    children:
    - - 1.B.2.b.i
      - 1.B.2.b.ii
      - 1.B.2.b.iii
  1.B.2.b.i:
    title: Venting
    comment: Emissions from venting of natural gas and waste gas/vapour streams at
      gas facilities.
    alternative_codes:
    - 1B2bi
    info:
      gases:
      - CO2
      - CH4
      - NMVOC
  1.B.2.b.ii:
    title: Flaring
    comment: Emissions from flaring of natural gas and waste gas/vapour streams at
      gas facilities.
    alternative_codes:
    - 1B2bii
    info:
      gases:
      - CO2
      - CH4
      - N2O
      - NOx
      - CO
      - NMVOC
  1.B.2.b.iii:
    title: All Other
    comment: Fugitive emissions at natural gas facilities from equipment leaks, storage
      losses, pipeline breaks, well blowouts, gas migration to the surface around
      the outside of wellhead casing, surface casing vent bows and any other gas or
      vapour releases not specifically accounted for as venting or flaring.
    alternative_codes:
    - 1B2biii
    info:
      gases:
      - CO2
      - CH4
      - N2O
      - NOx
      - CO
      - NMVOC
    children:
    - - 1.B.2.b.iii.1
      - 1.B.2.b.iii.2
      - 1.B.2.b.iii.3
      - 1.B.2.b.iii.4
      - 1.B.2.b.iii.5
      - 1.B.2.b.iii.6
  1.B.2.b.iii.1:
    title: Exploration
    comment: Fugitive emissions (excluding venting and flaring) from gas well drilling,
      drill stem testing and well completions.
    alternative_codes:
    - 1B2biii1
    info:
      gases:
      - CO2
      - CH4
      - NMVOC
  1.B.2.b.iii.2:
    title: Production
    comment: Fugitive emissions (excluding venting and flaring) from the gas wellhead
      through to the inlet of gas processing plants, or, where processing is not required,
      to the tie-in points on gas transmission systems. This includes fugitive emissions
      related to well servicing, gas gathering, processing and associated waste water
      and acid gas disposal activities.
    alternative_codes:
    - 1B2biii2
    info:
      gases:
      - CO2
      - CH4
      - NMVOC
  1.B.2.b.iii.3:
    title: Processing
    comment: Fugitive emissions (excluding venting and flaring) from gas processing
      facilities.
    alternative_codes:
    - 1B2biii3
    info:
      gases:
      - CO2
      - CH4
      - NMVOC
  1.B.2.b.iii.4:
    title: Transmission and Storage
    comment: Fugitive emissions from systems used to transport processed natural gas
      to market (i.e., to industrial consumers and natural gas distribution systems).
      Fugitive emissions from natural gas storage systems should also be included
      in this category. Emissions from natural gas liquids extraction plants on gas
      transmission systems should be reported as part of natural gas processing (Sector
      1.B.2.b.iii.3). Fugitive emissions related to the transmission of natural gas
      liquids should be reported under Category 1.B.2.a.iii.3.
    alternative_codes:
    - 1B2biii4
    info:
      gases:
      - CO2
      - CH4
      - NMVOC
      corresponding_categories_IPCC1996:
      - 1B2bii
  1.B.2.b.iii.5:
    title: Distribution
    comment: Fugitive emissions (excluding venting and flaring) from the distribution
      of natural gas to end users.
    alternative_codes:
    - 1B2biii5
    info:
      gases:
      - CO2
      - CH4
      - NMVOC
  1.B.2.b.iii.6:
    title: Other
    comment: Fugitive emissions from natural gas systems (excluding venting and flaring)
      not otherwise accounted for in the above categories. This may include emissions
      from well blowouts and pipeline ruptures or dig-ins.
    alternative_codes:
    - 1B2biii6
    info:
      gases:
      - CO2
      - CH4
      - NMVOC
      corresponding_categories_IPCC1996:
      - 1B2c
  1.B.3:
    title: Other Emissions from Energy Production
    comment: Other fugitive emissions for example, from geo thermal energy production,
      peat and other energy production not included in 1.B.2.
    alternative_codes:
    - 1B3
    info:
      gases:
      - CO2
      - CH4
      - N2O
      - NOx
      - CO
      - NMVOC
  1.C:
    title: Carbon Dioxide Transport and Storage
    comment: Carbon dioxide (CO2) capture and storage (CCS) involves the capture of
      CO2 from anthropogenic sources, its transport to a storage location and its
      long-term isolation from the atmosphere.  Emissions associated with CO2 transport,
      injection and storage are covered under category 1C.  Emissions (and reductions)
      associated with CO2 capture should be reported under the IPCC Sector in which
      capture takes place (e.g. Fuel Combustion or Industrial Activities).
    alternative_codes:
    - 1C
    info:
      gases:
      - CO2
    children:
    - - 1.C.1
      - 1.C.2
      - 1.C.3
  1.C.1:
    title: Transport of CO2
    comment: This comprises fugitive emissions from the systems used to transport
      captured CO2 from the source to the injection site. These emissions may comprise
      losses due to fugitive equipment leaks, venting and releases due to pipeline
      ruptures or other accidental releases (e.g., temporary storage).
    alternative_codes:
    - 1C1
    info:
      gases:
      - CO2
    children:
    - - 1.C.1.a
      - 1.C.1.b
      - 1.C.1.c
  1.C.1.a:
    title: Pipelines
    comment: Fugitive emissions from the pipeline system used to transport CO2 to
      the injection site.
    alternative_codes:
    - 1C1a
    info:
      gases:
      - CO2
  1.C.1.b:
    title: Ships
    comment: Fugitive emissions from the ships used to transport CO2 to the injection
      site.
    alternative_codes:
    - 1C1b
    info:
      gases:
      - CO2
  1.C.1.c:
    title: Other (Please Specify)
    comment: Fugitive emissions from other systems used to transport CO2 to the injection
      site and temporary storage
    alternative_codes:
    - 1C1c
    info:
      gases:
      - CO2
  1.C.2:
    title: Injection and Storage
    comment: Fugitive emissions from activities and equipment at the injection site
      and those from the end containment once the CO2 is placed in storage.
    alternative_codes:
    - 1C2
    info:
      gases:
      - CO2
    children:
    - - 1.C.2.a
      - 1.C.2.b
  1.C.2.a:
    title: Injection
    comment: Fugitive emissions from activities and equipment at the injection site.
    alternative_codes:
    - 1C2a
    info:
      gases:
      - CO2
  1.C.2.b:
    title: Storage
    comment: Fugitive emissions from the end equipment once the CO2 is placed in storage.
    alternative_codes:
    - 1C2b
    info:
      gases:
      - CO2
  1.C.3:
    title: Other
    comment: Any other emissions from CCS not reported elsewhere.
    alternative_codes:
    - 1C3
    info:
      gases:
      - CO2
  '2':
    title: Industrial Processes and Product Use
    comment: Emissions from industrial processes and product use, excluding those
      related to energy combustion (reported under 1A), extraction, processing and
      transport of fuels (reported under 1B) and CO2 transport, injection and storage
      (reported under 1C).
    info:
      gases:
      - CO2
      - CH4
      - N2O
      - HFCs
      - PFCs
      - SF6
      - other halogenated gases
      - NOx
      - CO
      - NMVOC
      - SO2
    children:
    - - 2.A
      - 2.B
      - 2.C
      - 2.D
      - 2.E
      - 2.F
      - 2.G
      - 2.H
  2.A:
    title: Mineral Industry
    alternative_codes:
    - 2A
    info:
      gases:
      - CO2
      - CH4
      - N2O
      - NOx
      - CO
      - NMVOC
      - SO2
      corresponding_categories_IPCC1996:
      - 2A
    children:
    - - 2.A.1
      - 2.A.2
      - 2.A.3
      - 2.A.4
      - 2.A.5
  2.A.1:
    title: Cement Production
    comment: 'Process-related emissions from the production of various types of cement
      (ISIC: D2694).'
    alternative_codes:
    - 2A1
    info:
      gases:
      - CO2
      - CH4
      corresponding_categories_IPCC1996:
      - 2A1
  2.A.2:
    title: Lime Production
    comment: 'Process-related emissions from the production of various types of lime
      (ISIC: D2694).'
    alternative_codes:
    - 2A2
    info:
      gases:
      - CO2
      - CH4
      corresponding_categories_IPCC1996:
      - 2A2
  2.A.3:
    title: Glass Production
    comment: 'Process-related emissions from the production of various types of glass
      (ISIC: D2610).'
    alternative_codes:
    - 2A3
    info:
      gases:
      - CO2
      - CH4
      corresponding_categories_IPCC1996:
      - 2A3
      - 2A4
  2.A.4:
    title: Other Process Uses of Carbonates
    comment: Includes limestone, dolomite and other carbonates etc. Emissions from
      the use of limestone, dolomite and other carbonates should be included in the
      industrial source category where they are emitted. Therefore, for example, where
      a carbonate is used as a flux for iron and steel production, resultant emissions
      should be reported under 2C1 “Iron and Steel Production” rather than this subcategory.
    alternative_codes:
    - 2A4
    info:
      gases:
      - CO2
      - CH4
      - NOx
      - CO
      - NMVOC
      - SO2
      corresponding_categories_IPCC1996:
      - 2A3
      - 2A4
    children:
    - - 2.A.4.a
      - 2.A.4.b
      - 2.A.4.c
      - 2.A.4.d
  2.A.4.a:
    title: Ceramics
    comment: 'Process-related emissions from the production of bricks and roof tiles,
      vitrified clay pipes, refractory products, expanded clay products, wall and
      floor tiles, table and ornamental ware (household ceramics), sanitary ware,
      technical ceramics, and inorganic bonded abrasives (ISIC: D2691, D2692 and D2693).'
    alternative_codes:
    - 2A4a
    info:
      gases:
      - CO2
      - CH4
      corresponding_categories_IPCC1996:
      - 2A3
  2.A.4.b:
    title: Other Uses of Soda Ash
    comment: This should include emissions from soda ash use that are not included
      elsewhere. For example, soda ash used for glass should be reported in 2A3.
    alternative_codes:
    - 2A4b
    info:
      gases:
      - CO2
      - CH4
      - NOx
      - CO
      - NMVOC
      - SO2
      corresponding_categories_IPCC1996:
      - 2A4
  2.A.4.c:
    title: Non Metallurgical Magnesia Production
    comment: This source category should include emissions from magnesia production
      that are not included elsewhere. For example, where magnesia production is used
      for primary and secondary magnesium production, emissions should be reported
      in relevant source category in Metals.
    alternative_codes:
    - 2A4c
    info:
      gases:
      - CO2
      - CH4
      corresponding_categories_IPCC1996:
      - 2A3
  2.A.4.d:
    title: Other (Please Specify)
    comment: Process-related emissions reported under this sub-category should include
      all other miscellaneous uses of limestone, dolomite and other carbonates, except
      from uses already listed in the sub-categories above, and uses as fluxes or
      slagging agents in the Metals and Chemicals industries, or for the liming of
      soils and wetlands in Agriculture, Forestry and Other Land Uses (ISIC D269).
    alternative_codes:
    - 2A4d
    info:
      gases:
      - CO2
      - CH4
      - NOx
      - CO
      - NMVOC
      - SO2
      corresponding_categories_IPCC1996:
      - 2A3
  2.A.5:
    title: Other (Please Specify)
    alternative_codes:
    - 2A5
    info:
      gases:
      - CO2
      - CH4
      - N2O
      - NOx
      - CO
      - NMVOC
      - SO2
      corresponding_categories_IPCC1996:
      - 2A7
  2.B:
    title: Chemical Industry
    alternative_codes:
    - 2B
    info:
      gases:
      - CO2
      - CH4
      - N2O
      - HFCs
      - PFCs
      - SF6
      - other halogenated gases
      - NOx
      - CO
      - NMVOC
      - SO2
      corresponding_categories_IPCC1996:
      - 2B
      - 2A4
      - 3C
    children:
    - - 2.B.1
      - 2.B.10
      - 2.B.2
      - 2.B.3
      - 2.B.4
      - 2.B.5
      - 2.B.6
      - 2.B.7
      - 2.B.8
      - 2.B.9
  2.B.1:
    title: Ammonia Production
    comment: Ammonia (NH3) is a major industrial chemical and the most important nitrogenous
      material produced. Ammonia gas is used directly as a fertilizer, in heat treating,
      paper pulping, nitric acid and nitrates manufacture, nitric acid ester and nitro
      compound manufacture, explosives of various types, and as a refrigerant. Amines,
      amides, and miscellaneous other organic compounds, such as urea, are made from
      ammonia. The main greenhouse gas emitted from NH3 production is CO2. CO2 used
      in the production of urea, a downstream process, should be subtracted from the
      CO2 generated and accounted for in the AFOLU Sector.
    alternative_codes:
    - 2B1
    info:
      gases:
      - CO2
      - CH4
      - N2O
      - NOx
      - CO
      - NMVOC
      - SO2
      corresponding_categories_IPCC1996:
      - 2B1
  2.B.2:
    title: Nitric Acid Production
    comment: Nitric acid is used as a raw material mainly in the manufacture of nitrogenous-based
      fertiliser.  Nitric acid may also be used in the production of adipic acid and
      explosives (e.g., dynamite), for metal etching and in the processing of ferrous
      metals. The main greenhouse gas emitted from HNO3 production is nitrous oxide.
    alternative_codes:
    - 2B2
    info:
      gases:
      - CO2
      - CH4
      - N2O
      - NOx
      - CO
      - NMVOC
      corresponding_categories_IPCC1996:
      - 2B2
  2.B.3:
    title: Adipic Acid Production
    comment: Adipic acid is used in the manufacture of a large number of products
      including synthetic fibres, coatings, plastics, urethane foams, elastomers and
      synthetic lubricants. The production of Nylon 6.6 accounts for the bulk of adipic
      acid use. The main greenhouse gas emitted from adipic acid production is nitrous
      oxide.
    alternative_codes:
    - 2B3
    info:
      gases:
      - N2O
      - CO2
      - CH4
      - NOx
      corresponding_categories_IPCC1996:
      - 2B3
  2.B.4:
    title: Caprolactam, Glyoxal and Glyoxylic Acid Production
    comment: Most of the annual production of caprolactam (NH(CH2)5CO) is consumed
      as the monomer for nylon-6 fibres and plastics, with a substantial proportion
      of the fibre used in carpet manufacturing. All commercial processes for the
      manufacture of caprolactam are based on either toluene or benzene. This subcategory
      also covers production of glyoxal (ethanedial) and glyoxylic acid production.
      The main greenhouse gas emitted from this subcategory is nitrous oxide.
    alternative_codes:
    - 2B4
    info:
      gases:
      - CO2
      - CH4
      - N2O
      - NOx
      - CO
      - NMVOC
      corresponding_categories_IPCC1996:
      - 2B5
  2.B.5:
    title: Carbide Production
    comment: The production of carbide can result in emissions of CO2, CH4, CO and
      SO2. Silicon carbide is a significant artificial abrasive. It is produced from
      silica sand or quartz and petroleum coke. Calcium carbide is used in the production
      of acetylene, in the manufacture of cyanamide (a minor historical use), and
      as a reductant in electric arc steel furnaces. It is made from calcium carbonate
      (limestone) and carbon-containing reductant (petroleum coke).
    alternative_codes:
    - 2B5
    info:
      gases:
      - CO2
      - CH4
      - N2O
      - NOx
      - CO
      - NMVOC
      corresponding_categories_IPCC1996:
      - 2B4
  2.B.6:
    title: Titanium Dioxide Production
    comment: Titanium dioxide (TiO2) is the most important white pigment. The main
      use is in paint manufacture followed by paper, plastics, rubber, ceramics, fabrics,
      floor covering, printing ink, and other miscellaneous uses. The main production
      process is the chloride route, giving rise to CO2 emissions that are likely
      to be significant. This category also includes synthetic rutile production using
      the Becher process, and titanium slag production, both of which are reduction
      processes using fossil fuels and resulting in CO2 emissions. Synthetic rutile
      is the major input to TiO2 production using the chloride route.
    alternative_codes:
    - 2B6
    info:
      gases:
      - CO2
      - CH4
      - N2O
      - NOx
      - CO
      - NMVOC
      corresponding_categories_IPCC1996:
      - 2B5
  2.B.7:
    title: Soda Ash Production
    comment: Soda ash (sodium carbonate, Na2CO3) is a white crystalline solid that
      is used as a raw material in a large number of industries including glass manufacture,
      soap and detergents, pulp and paper production and water treatment. Emissions
      of CO2 from the production of soda ash vary dependent on the manufacturing process.
      Four different processes may be used to produce soda ash. Three of these processes,
      monohydrate, sodium sesquicarbonate (trona) and direct carbonation, are referred
      to as natural processes. The fourth, the Solvay process, is classified as a
      synthetic process.
    alternative_codes:
    - 2B7
    info:
      gases:
      - CO2
      - CH4
      - N2O
      - NOx
      - CO
      - NMVOC
      corresponding_categories_IPCC1996:
      - 2A4
  2.B.8:
    title: Petrochemical and Carbon Black Production
    alternative_codes:
    - 2B8
    info:
      gases:
      - CO2
      - CH4
      - N2O
      - NOx
      - CO
      - NMVOC
      - SO2
      corresponding_categories_IPCC1996:
      - 2B5
    children:
    - - 2.B.8.a
      - 2.B.8.b
      - 2.B.8.c
      - 2.B.8.d
      - 2.B.8.e
      - 2.B.8.f
  2.B.8.a:
    title: Methanol
    comment: Methanol production covers production of methanol from fossil fuel feedstocks
      [natural gas, petroleum, coal] using steam reforming or partial oxidation processes.  Production
      of methanol from biogenic feedstocks (e.g., by fermentation) is not included
      in this source category.
    alternative_codes:
    - 2B8a
    info:
      gases:
      - CO2
      - CH4
      - N2O
      - NMVOC
      corresponding_categories_IPCC1996:
      - 2B5
  2.B.8.b:
    title: Ethylene
    comment: Ethylene production covers production of ethylene from fossil fuel-derived
      feedstocks at petrochemical plants by the steam cracking process.  Production
      of ethylene from processes situation within the boundaries of petroleum refineries
      is not included in this source category.  The greenhouse gases produced from
      ethylene production are carbon dioxide and methane.
    alternative_codes:
    - 2B8b
    info:
      gases:
      - CO2
      - CH4
      - N2O
      - NOx
      - CO
      - NMVOC
      - SO2
      corresponding_categories_IPCC1996:
      - 2B5
  2.B.8.c:
    title: Ethylene Dichloride and Vinyl Chloride Monomer
    comment: Ethylene dichloride and vinyl chloride monomer production covers production
      of ethylene dichloride by direct oxidation or oxychloination of ethylene, and
      the production of vinyl chloride monomer from ethylene dichloride.   The greenhouse
      gases produced from production of ethylene dichloride production and vinyl chloride
      monomer production are carbon dioxide and methane.
    alternative_codes:
    - 2B8c
    info:
      gases:
      - CO2
      - CH4
      - N2O
      - CO
      - NMVOC
      corresponding_categories_IPCC1996:
      - 2B5
  2.B.8.d:
    title: Ethylene Oxide
    comment: Ethylene oxide production covers production of ethylene oxide by reaction
      of ethylene and oxygen by catalytic oxidation.   The greenhouse gases produced
      from ethylene oxide production are carbon dioxide and methane.
    alternative_codes:
    - 2B8d
    info:
      gases:
      - CO2
      - CH4
      - N2O
      - NOx
      - CO
      - NMVOC
      - SO2
      corresponding_categories_IPCC1996:
      - 2B5
  2.B.8.e:
    title: Acrylonitrile
    comment: Acrylonitrile production covers production of acrylonitrile from ammoxidation
      of propylene, and associated production of acetonitrile and hydrogen cyanide
      from the ammoxidation process.  The greenhouse gases produced from production
      of acrylonitrile are carbon dioxide and methane.
    alternative_codes:
    - 2B8e
    info:
      gases:
      - CO2
      - CH4
      - N2O
      - NMVOC
      corresponding_categories_IPCC1996:
      - 2B5
  2.B.8.f:
    title: Carbon Black
    comment: Carbon black production covers production of carbon black from fossil
      fuel-derived feedstocks (petroleum or coal- derived carbon black feedstock,
      natural gas, acetylene). Production of carbon black from biogenic feedstocks
      is not included in this source category.
    alternative_codes:
    - 2B8f
    info:
      gases:
      - CO2
      - CH4
      - N2O
      - NOx
      - CO
      - NMVOC
      - SO2
      corresponding_categories_IPCC1996:
      - 2B5
      - 3C
  2.B.9:
    title: Fluorochemical Production
    alternative_codes:
    - 2B9
    info:
      gases:
      - HFCs
      - PFCs
      - SF6
      - other halogenated gases
      corresponding_categories_IPCC1996:
      - 2E
    children:
    - - 2.B.9.a
      - 2.B.9.b
  2.B.9.a:
    title: By-Product Emissions
    comment: Fluorochemical Production covers the complete range of fluorochemicals,
      whether or not the principal products are greenhouse gases. Emissions encompass
      HFCs, PFCs, SF6 and all other halogenated gases with global warming potential
      listed in IPCC assessment reports. The most significant by-product emission
      is that of HFC-23 from the manufacture of HCFC-22 and this is described separately.
    alternative_codes:
    - 2B9a
    info:
      gases:
      - HFCs
      - PFCs
      - SF6
      - other halogenated gases
      corresponding_categories_IPCC1996:
      - '2E1'
  2.B.9.b:
    title: Fugitive Emissions
    comment: These are emissions of the principal product from the process to manufacture
      it and so fluorochemical production in this context is limited to HFCs, PFCs,
      SF6 and other halogenated gases with global warming potential listed in IPCC
      assessment reports.
    alternative_codes:
    - 2B9b
    info:
      gases:
      - HFCs
      - PFCs
      - SF6
      - other halogenated gases
      corresponding_categories_IPCC1996:
      - '2E2'
  2.B.10:
    title: Other (Please Specify)
    comment: For example, gases with global warming potential listed in IPCC assessment
      reports that do not fall within any categories above could be reported here,
      if they are estimated.
    alternative_codes:
    - 2B10
    info:
      gases:
      - CO2
      - CH4
      - N2O
      - HFCs
      - PFCs
      - SF6
      - other halogenated gases
      - NOx
      - CO
      - NMVOC
      - SO2
      corresponding_categories_IPCC1996:
      - 2B5
  2.C:
    title: Metal Industry
    alternative_codes:
    - 2C
    info:
      gases:
      - CO2
      - CH4
      - N2O
      - HFCs
      - PFCs
      - SF6
      - other halogenated gases
      - NOx
      - CO
      - NMVOC
      - SO2
      corresponding_categories_IPCC1996:
      - 2C
    children:
    - - 2.C.1
      - 2.C.2
      - 2.C.3
      - 2.C.4
      - 2.C.5
      - 2.C.6
      - 2.C.7
  2.C.1:
    title: Iron and Steel Production
    comment: Carbon dioxide is the predominant gas emitted from the production of
      iron and steel.  The sources of the carbon dioxide emissions include that from
      carbon-containing reducing agents such as coke and pulverized coal, and, from
      minerals such as limestone and dolomite added.
    alternative_codes:
    - 2C1
    info:
      gases:
      - CO2
      - CH4
      - N2O
      - NOx
      - CO
      - NMVOC
      - SO2
      corresponding_categories_IPCC1996:
      - 2C1
  2.C.2:
    title: Ferroalloys Production
    comment: Ferroalloys production covers emissions from primary metallurgical reduction
      production of the most common ferroalloys, i.e. ferro-silicon, silicon metal,
      ferro-manganese, silicon manganese, and ferro-chromium, excluding those emissions
      relating to fuel use. From the production of these alloys, carbon dioxide (CO2),
      nitrous oxide (N2O), and methane (CH4) originating from ore- and reductant raw
      materials, is emitted.
    alternative_codes:
    - 2C2
    info:
      gases:
      - CO2
      - CH4
      - N2O
      - NOx
      - CO
      - NMVOC
      - SO2
      corresponding_categories_IPCC1996:
      - 2C2
  2.C.3:
    title: Aluminium Production
    comment: Aluminium Production covers primary production of aluminium, except the
      emissions related to the use of fuel. Carbon dioxide emissions result from the
      electrochemical reduction reaction of alumina with a carbon-based anode. Tetrafluoromethane
      (CF4) and hexafluoroethane (C2F6) are also produced intermittently.  No greenhouse
      gases are produced in recycling of aluminium other than from the fuels uses
      for metal remelting. Sulphur hexafluoride (SF6) emissions are not associated
      with primary aluminium production; however, casting of some high magnesium containing
      alloys does result in SF6 emissions and these emissions are accounted for in
      Section 2C4, Magnesium Production.
    alternative_codes:
    - 2C3
    info:
      gases:
      - CO2
      - CH4
      - PFCs
      - NOx
      - CO
      - NMVOC
      - SO2
      corresponding_categories_IPCC1996:
      - 2C3
  2.C.4:
    title: Magnesium Production
    comment: Magnesium production covers GHG emissions related to both primary magnesium
      production as well as oxidation protection of magnesium metal during processing
      (recycling and casting), excluding those emissions relating to fuel use. In
      the primary production of magnesium, carbon dioxide (CO2) is emitted during
      calcination of dolomite and magnesite raw materials. Primary production of magnesium
      from non-carbonate raw materials does not emit carbon dioxide. In the processing
      of liquid magnesium, cover gases containing carbon dioxide (CO2), sulphur hexafluoride
      (SF6), the hydrofluorocarbon HFC 134a or the fluorinated ketone FK 5-1-12 (
      C3F7C(O)C2F5) may be used. Partial thermal decomposition and/or reaction between
      these compounds and liquid magnesium generates secondary compounds such as perfluorocarbons
      (PFCs), which are emitted in addition to unreacted cover gas constituents.
    alternative_codes:
    - 2C4
    info:
      gases:
      - CO2
      - HFCs
      - PFCs
      - SF6
      - other halogenated gases
      - NOx
      - CO
      - NMVOC
      - SO2
      corresponding_categories_IPCC1996:
      - 2C4
  2.C.5:
    title: Lead Production
    comment: Lead production covers production by the sintering/smelting process as
      well as direct smelting.  Carbon dioxide emissions result as a product of the
      use of a variety of carbon-based reducing agents in both production processes.
    alternative_codes:
    - 2C5
    info:
      gases:
      - CO2
      corresponding_categories_IPCC1996:
      - 2C5
  2.C.6:
    title: Zinc Production
    comment: Zinc production covers emissions from both primary production of zinc
      from ore as well as recovery of zinc from scrap metals, excluding emissions
      related to fuel use. Following calcination, zinc metal is produced through one
      of three methods; 1-electro-thermic distillation, 2-pyro- metallurgical smelting
      or 3-electrolysis.  If method 1 or 2 is used, carbon dioxide (CO2) is emitted.
      Method 3 does not result in carbon dioxide emissions. Recovery of zinc from
      metal scrap often uses the same methods as primary production and may thus produce
      carbon dioxide emissions, which is included in this section.
    alternative_codes:
    - 2C6
    info:
      gases:
      - CO2
      corresponding_categories_IPCC1996:
      - 2C5
  2.C.7:
    title: Other (Please Specify)
    alternative_codes:
    - 2C7
    info:
      gases:
      - CO2
      - CH4
      - N2O
      - HFCs
      - PFCs
      - SF6
      - other halogenated gases
      - NOx
      - CO
      - NMVOC
      - SO2
      corresponding_categories_IPCC1996:
      - 2C5
  2.D:
    title: Non-Energy Products from Fuels and Solvent Use
    comment: The use of oil products and coal-derived oils primarily intended for
      purposes other than combustion.
    alternative_codes:
    - 2D
    info:
      gases:
      - CO2
      - CH4
      - N2O
      - NOx
      - CO
      - NMVOC
      - SO2
      corresponding_categories_IPCC1996:
      - '1'
      - 2A5
      - 2A6
      - '3'
    children:
    - - 2.D.1
      - 2.D.2
      - 2.D.3
      - 2.D.4
  2.D.1:
    title: Lubricant Use
    comment: Lubricating oils, heat transfer oils, cutting oils and greases.
    alternative_codes:
    - 2D1
    info:
      gases:
      - CO2
      corresponding_categories_IPCC1996:
      - '1'
      - '3'
  2.D.2:
    title: Paraffin Wax Use
    comment: Oil-derived waxes such as petroleum jelly, paraffin waxes and other waxes.
    alternative_codes:
    - 2D2
    info:
      gases:
      - CO2
      - CH4
      - N2O
      corresponding_categories_IPCC1996:
      - '1'
      - '3'
  2.D.3:
    title: Solvent Use
    comment: NMVOC emissions from solvent use e.g. in paint application, degreasing
      and dry cleaning should be contained here. Emissions from the use of HFCs and
      PFCs as solvents should be reported under 2F5.
    alternative_codes:
    - 2D3
    info:
      gases:
      - NMVOC
      corresponding_categories_IPCC1996:
      - 3A
      - 3B
  2.D.4:
    title: Other (Please Specify)
    comment: For example, CH4, CO and NMVOC emissions from asphalt production and
      use (including asphalt blowing), as well as NMVOC emissions from the use of
      other chemical products than solvents should be contained here, if relevant.
    alternative_codes:
    - 2D4
    info:
      gases:
      - CO2
      - CH4
      - N2O
      - NOx
      - CO
      - NMVOC
      - SO2
      corresponding_categories_IPCC1996:
      - 2A5
      - 2A6
      - 3D
  2.E:
    title: Electronics Industry
    alternative_codes:
    - 2E
    info:
      gases:
      - CO2
      - CH4
      - N2O
      - PFCs
      - HFCs
      - SF6
      - other halogenated gases
      corresponding_categories_IPCC1996:
      - 2F6
    children:
    - - 2.E.1
      - 2.E.2
      - 2.E.3
      - 2.E.4
      - 2.E.5
  2.E.1:
    title: Integrated Circuit or Semiconductor
    comment: Emissions of CF4, C2F6, C3F8, c-C4F8, C4F6, C4F8O, C5F8, CHF3, CH2F2,
      NF3 and SF6 from uses of these gases in Integrated Circuit (IC) manufacturing
      in rapidly evolving ways and in varying amounts, which depend on product (e.g.,
      memory or logic devices) and equipment manufacturer.
    alternative_codes:
    - '2E1'
    info:
      gases:
      - CO2
      - N2O
      - PFCs
      - HFCs
      - SF6
      - other halogenated gases
      corresponding_categories_IPCC1996:
      - 2F6
  2.E.2:
    title: TFT Flat Panel Display
    comment: Uses and emissions of predominantly CF4, CHF3, NF3 and SF6 during the
      fabrication of thin-film transistors (TFTs) on glass substrates for flat panel
      display manufacture. In addition to these gases, C2F6, C3F8 and c-C4F8 may also
      be used and emitted during the manufacture of thin and smart displays.
    alternative_codes:
    - '2E2'
    info:
      gases:
      - PFCs
      - HFCs
      - SF6
      - other halogenated gases
      corresponding_categories_IPCC1996:
      - 2F6
  2.E.3:
    title: Photovoltaics
    comment: Photovoltaic cell manufacture may use and emit CF4 and C2F6 among others.
    alternative_codes:
    - '2E3'
    info:
      gases:
      - PFCs
      - HFCs
      - SF6
      - other halogenated gases
      corresponding_categories_IPCC1996:
      - 2F6
  2.E.4:
    title: Heat Transfer Fluid
    comment: Heat transfer fluids, which include several fully fluorinated carbon
      compounds (either in pure form or in mixtures) with six or more carbon atoms,
      used and emitted during IC manufacture, testing and assembly. They are used
      in chillers, temperature shock testers and vapour phase reflow soldering.
    alternative_codes:
    - '2E4'
    info:
      gases:
      - other halogenated gases
      corresponding_categories_IPCC1996:
      - 2F6
  2.E.5:
    title: Other (Please Specify)
    alternative_codes:
    - '2E5'
    info:
      gases:
      - CO2
      - CH4
      - N2O
      - HFCs
      - PFCs
      - SF6
      - other halogenated gases
      corresponding_categories_IPCC1996:
      - 2F6
  2.F:
    title: Product Uses as Substitutes for Ozone Depleting Substances
    alternative_codes:
    - 2F
    info:
      gases:
      - CO2
      - HFCs
      - PFCs
      - other halogenated gases
      corresponding_categories_IPCC1996:
      - 2F
    children:
    - - 2.F.1
      - 2.F.2
      - 2.F.3
      - 2.F.4
      - 2.F.5
      - 2.F.6
  2.F.1:
    title: Refrigeration and Air Conditioning
    comment: Refrigeration and air-conditioning systems are usually classified in
      six application domains or categories.  These categories utilise different technologies
      such as heat exchangers, expansion devices, pipings and compressors. The six
      application domains are domestic refrigeration, commercial refrigeration, industrial
      processes, transport refrigeration, stationary air conditioning, mobile air-
      conditioning systems. For all these applications, various HFCs are selectively
      replacing CFCs and HCFCs.  For example, in developed countries, HFC-134a has
      replaced CFC-12 in domestic refrigeration and mobile air conditioning systems,
      and blends of HFCs such as R-407C (HFC-32/HFC-125/HFC-134a) and R-410A (HFC-32/HFC-
      125) are replacing HCFC-22 mainly in stationary air conditioning.  Other, non
      HFC substances are used to replace CFCs and HCFCs such as iso-butane in domestic
      refrigeration or ammonia in industrial refrigeration. HFC- 152a is also being
      considered for mobile air conditioning in several regions.
    alternative_codes:
    - 2F1
    info:
      gases:
      - CO2
      - HFCs
      - PFCs
      - other halogenated gases
      corresponding_categories_IPCC1996:
      - 2F1
    children:
    - - 2.F.1.a
      - 2.F.1.b
  2.F.1.a:
    title: Refrigeration and Stationary Air Conditioning
    comment: The application domains are domestic refrigeration, commercial refrigeration,
      industrial processes, stationary air conditioning.
    alternative_codes:
    - 2F1a
    info:
      gases:
      - CO2
      - HFCs
      - PFCs
      - other halogenated gases
      corresponding_categories_IPCC1996:
      - 2F1
  2.F.1.b:
    title: Mobile Air Conditioning
    comment: The application domains are transport refrigeration, mobile air-conditioning
      systems.
    alternative_codes:
    - 2F1b
    info:
      gases:
      - CO2
      - HFCs
      - PFCs
      - other halogenated gases
      corresponding_categories_IPCC1996:
      - 2F1
  2.F.2:
    title: Foam Blowing Agents
    comment: HFCs are being used as replacements for CFCs and HCFCs in foams, particularly
      in closed-cell insulation applications. Compounds that are being used include
      HFC- 245fa, HFC-365mfc, HFC-227ea, HFC-134a, and HFC- 152a. The processes and
      applications for which these various HFCs are being used include insulation
      boards and panels, pipe sections, sprayed systems and one- component gap filling
      foams. For open-cell foams, such as integral skin products for automotive steering
      wheels and facias, emissions of HFCs used as blowing agents are likely to occur
      during the manufacturing process. In closed- cell foam, emissions not only occur
      during the manufacturing phase, but usually extend into the in-use phase and
      often the majority of emission occurs at the end- of-life (de-commissioning
      losses). Accordingly, emissions can occur over a period of up to 50 years or
      even longer.
    alternative_codes:
    - 2F2
    info:
      gases:
      - CO2
      - HFCs
      - PFCs
      - other halogenated gases
      corresponding_categories_IPCC1996:
      - 2F2
  2.F.3:
    title: Fire Protection
    comment: 'There are two general types of fire protection (fire suppression) equipment
      that use greenhouse gases as partial replacements for halons: portable (streaming)
      equipment, and fixed (flooding) equipment. The non-ozone depleting, industrial
      gases HFCs, PFCs and more recently a fluoroketone are mainly used as substitutes
      for halons, typically halon 1301, in flooding equipment.  PFCs played an early
      role in halon 1301 replacement but current use is limited to replenishment of
      previously installed systems. HFCs in portable equipment, typically replacing
      halon 1211, are available but have achieved very limited market acceptance due
      primarily to their high cost.  PFC use in new portable extinguishers is currently
      limited to a small amount (few percent) in an HCFC blend.'
    alternative_codes:
    - 2F3
    info:
      gases:
      - CO2
      - HFCs
      - PFCs
      - other halogenated gases
      corresponding_categories_IPCC1996:
      - 2F3
  2.F.4:
    title: Aerosols
    comment: Most aerosol packages now contain hydrocarbon (HC) as propellants but,
      in a small fraction of the total, HFCs and PFCs may be used as propellants or
      solvents. Emissions from aerosols usually occur shortly after production, on
      average six months after sale. During the use of aerosols, 100% of the chemical
      is emitted. The 5 main sources are metered dose inhalers (MDIs), personal care
      products (e.g. hair care, deodorant, shaving cream), household products (e.g.
      air-fresheners, oven and fabric cleaners), industrial products (e.g. special
      cleaning sprays such as those for operating electrical contact, lubricants,
      pipe-freezers) and other general products (e.g. silly string, tire inflators,
      claxons), although in some regions the use of such general products is restricted.
      The HFCs currently used as propellants are HFC 134a, HFC 227ea, and HFC 152a.
      The substance HFC 43 10mee and a PFC, perfluorohexane, are used as solvents
      in industrial aerosol products.
    alternative_codes:
    - 2F4
    info:
      gases:
      - HFCs
      - PFCs
      - other halogenated gases
      corresponding_categories_IPCC1996:
      - 2F4
  2.F.5:
    title: Solvents
    comment: HFCs and, to a much lesser extent PFCs, are being used as substitutes
      for ozone depleting substances (most notably CFC-113). Typical HFCs used are
      HFC-365mfc and HFC-43-10mee. Use of these fluorinated replacements is much less
      widespread than the ozone depleting substances they replace. Re-capture and
      re-use is also much more widely practiced The primary areas of use are precision
      cleaning, electronics cleaning, metal cleaning and deposition applications.
      Emissions from aerosols containing solvents should be reported undercategory
      2F4 "Aerosols" rather than under this category.
    alternative_codes:
    - 2F5
    info:
      gases:
      - HFCs
      - PFCs
      - other halogenated gases
      corresponding_categories_IPCC1996:
      - 2F5
  2.F.6:
    title: Other Applications (Please Specify)
    comment: The properties of ozone depleting substances have made them attractive
      for a variety of niche applications not covered in other sub-source categories.
      These include electronics testing, heat transfer, dielectric fluid and medical
      applications. The properties of HFCs and PFCs are equally attractive in some
      of these sectors and they have been adopted as substitutes. There are also some
      historical uses of PFCs, as well as emerging use of HFCs, in these applications.
      These applications have leakage rates ranging from 100% emissive in year of
      application to around 1% per annum.
    alternative_codes:
    - 2F6
    info:
      gases:
      - CO2
      - CH4
      - N2O
      - HFCs
      - PFCs
      - other halogenated gases
      corresponding_categories_IPCC1996:
      - 2F6
  2.G:
    title: Other Product Manufacture and Use
    alternative_codes:
    - 2G
    info:
      gases:
      - CO2
      - CH4
      - N2O
      - HFCs
      - PFCs
      - SF6
      - other halogenated gases
      corresponding_categories_IPCC1996:
      - 2F6
      - 3D
    children:
    - - 2.G.1
      - 2.G.2
      - 2.G.3
      - 2.G.4
  2.G.1:
    title: Electrical Equipment
    comment: Electrical equipment is used in the transmission and distribution of
      electricity above 1 kV. SF6 is used in gas- insulated switchgear (GIS), gas
      circuit breakers (GCB), gas-insulated transformers (GIT), gas-insulated lines
      (GIL), outdoor gas-insulated instrument transformers, reclosers, switches, ring
      main units and other equipment.
    alternative_codes:
    - 2G1
    info:
      gases:
      - SF6
      - PFCs
      - other halogenated gases
      corresponding_categories_IPCC1996:
      - 2F6
    children:
    - - 2.G.1.a
      - 2.G.1.b
      - 2.G.1.c
  2.G.1.a:
    title: Manufacture of Electrical Equipment
    alternative_codes:
    - 2G1a
    info:
      gases:
      - SF6
      - PFCs
      - other halogenated gases
      corresponding_categories_IPCC1996:
      - 2F6
  2.G.1.b:
    title: Use of Electrical Equipment
    alternative_codes:
    - 2G1b
    info:
      gases:
      - SF6
      - PFCs
      - other halogenated gases
      corresponding_categories_IPCC1996:
      - 2F6
  2.G.1.c:
    title: Disposal of Electrical Equipment
    alternative_codes:
    - 2G1c
    info:
      gases:
      - SF6
      - PFCs
      - other halogenated gases
      corresponding_categories_IPCC1996:
      - 2F6
  2.G.2:
    title: SF6 and PFCs from Other Product Uses
    alternative_codes:
    - 2G2
    info:
      gases:
      - SF6
      - PFCs
      - other halogenated gases
      corresponding_categories_IPCC1996:
      - 2F6
    children:
    - - 2.G.2.a
      - 2.G.2.b
      - 2.G.2.c
  2.G.2.a:
    title: Military Applications
    comment: Military applications include AWACS, which are military reconnaissance
      planes of the Boeing E-3A type.  In AWACS (and possibly other reconnaissance
      planes), the SF6 is used as an insulating gas in the radar system.
    alternative_codes:
    - 2G2a
    info:
      gases:
      - SF6
      - PFCs
      - other halogenated gases
      corresponding_categories_IPCC1996:
      - 2F6
  2.G.2.b:
    title: Accelerators
    comment: Particle accelerators are used for research purposes (at universities
      and research institutions), for industrial applications (in cross-linking polymers
      for cable insulation and for rubber parts and hoses), and in medical (radiotherapy)
      applications.
    alternative_codes:
    - 2G2b
    info:
      gases:
      - SF6
      - PFCs
      - other halogenated gases
      corresponding_categories_IPCC1996:
      - 2F6
  2.G.2.c:
    title: Other (Please Specify)
    comment: This source includes adiabatic uses, sound-proof glazing, PFCs used as
      heat transfer fluids in consumer and commercial applications, PFCs used in cosmetic
      and medical applications, and PFCs and SF6 used as tracers.
    alternative_codes:
    - 2G2c
    info:
      gases:
      - SF6
      - PFCs
      - other halogenated gases
      corresponding_categories_IPCC1996:
      - 2F6
  2.G.3:
    title: N2O from Product Uses
    alternative_codes:
    - 2G3
    info:
      gases:
      - N2O
      corresponding_categories_IPCC1996:
      - 3D
    children:
    - - 2.G.3.a
      - 2.G.3.b
      - 2.G.3.c
  2.G.3.a:
    title: Medical Applications
    comment: 'This source covers evaporative emissions of nitrous oxide (N2O) that
      arise from medical applications (anaesthetic use, analgesic use and veterinary
      use). N2O is used during anaesthesia for two reasons: a) as an anaesthetic and
      analgesic and as b) a carrier gas for volatile fluorinated hydrocarbon anaesthetics
      such as isoflurane, sevoflurane and desflurane.'
    alternative_codes:
    - 2G3a
    info:
      gases:
      - N2O
      corresponding_categories_IPCC1996:
      - 3D
  2.G.3.b:
    title: Propellant for Pressure and Aerosol Products
    comment: This source covers evaporative emissions of nitrous oxide (N2O) that
      arise from use as a propellant in aerosol products primarily in food industry.
      Typical usage is to make whipped cream, where cartridges filled with N2O are
      used to blow the cream into foam.
    alternative_codes:
    - 2G3b
    info:
      gases:
      - N2O
      corresponding_categories_IPCC1996:
      - 3D
  2.G.3.c:
    title: Other (Please Specify)
    alternative_codes:
    - 2G3c
    info:
      gases:
      - N2O
      corresponding_categories_IPCC1996:
      - 3D
  2.G.4:
    title: Other (Please Specify)
    alternative_codes:
    - 2G4
    info:
      gases:
      - CO2
      - CH4
      - HFCs
      - other halogenated gases
      corresponding_categories_IPCC1996:
      - 2F6
      - 3D
  2.H:
    title: Other
    alternative_codes:
    - 2H
    info:
      gases:
      - CO2
      - CH4
      - N2O
      - NOx
      - CO
      - NMVOC
      - SO2
      corresponding_categories_IPCC1996:
      - 2D1
      - 2D2
      - 2G
    children:
    - - 2.H.1
      - 2.H.2
      - 2.H.3
  2.H.1:
    title: Pulp and Paper Industry
    alternative_codes:
    - 2H1
    info:
      gases:
      - CO2
      - CH4
      - NOx
      - CO
      - NMVOC
      - SO2
      corresponding_categories_IPCC1996:
      - 2D1
  2.H.2:
    title: Food and Beverages Industry
    alternative_codes:
    - 2H2
    info:
      gases:
      - CO2
      - CH4
      - NOx
      - CO
      - NMVOC
      - SO2
      corresponding_categories_IPCC1996:
      - 2D2
  2.H.3:
    title: Other (Please Specify)
    alternative_codes:
    - 2H3
    info:
      gases:
      - CO2
      - CH4
      - N2O
      - NOx
      - CO
      - NMVOC
      - SO2
      corresponding_categories_IPCC1996:
      - 2G
  '3':
    title: Agriculture, Forestry, and Other Land Use
    comment: Emissions and removals from forest land, cropland, grassland, wetlands,
      settlements, and other land. Also includes emissions from livestock and manure
      management, emissions from managed soils, and emissions from liming and urea
      application. Methods to estimate annual harvested wood product (HWP) variables
      are also covered in this category.
    info:
      gases:
      - CH4
      - N2O
      - CO2
      corresponding_categories_IPCC1996:
      - '4'
      - '5'
    children:
    - - 3.A
      - 3.B
      - 3.C
      - 3.D
    - - M.AG
      - M.LULUCF
  3.A:
    title: Livestock
    comment: Methane emissions from enteric fermentation, and methane and nitrous
      oxide emissions from manure management.
    alternative_codes:
    - 3A
    info:
      gases:
      - N2O
      - CH4
      corresponding_categories_IPCC1996:
      - '4'
    children:
    - - 3.A.1
      - 3.A.2
  3.A.1:
    title: Enteric Fermentation
    comment: Methane emissions from herbivores as a by-product of enteric fermentation
      (a digestive process by which carbohydrates are broken down by micro-organisms
      into simple molecules for absorption into the bloodstream). Ruminant animals
      (e.g., cattle, sheep) are major sources with moderate amounts produced from
      non-ruminant animals (e.g., pigs, horses).
    alternative_codes:
    - 3A1
    info:
      gases:
      - CH4
      corresponding_categories_IPCC1996:
      - 4A
    children:
    - - 3.A.1.a
      - 3.A.1.b
      - 3.A.1.c
      - 3.A.1.d
      - 3.A.1.e
      - 3.A.1.f
      - 3.A.1.g
      - 3.A.1.h
      - 3.A.1.j
    - - 3.A.1.a
      - 3.A.1.b
      - 3.A.1.c
      - 3.A.1.d
      - 3.A.1.e
      - 3.A.1.f
      - 3.A.1.g
      - 3.A.1.h
      - 3.A.1.i
      - 3.A.1.j
  3.A.1.a:
    title: Cattle
    comment: Methane emissions from dairy cows and other cattle.
    alternative_codes:
    - 3A1a
    info:
      gases:
      - CH4
      corresponding_categories_IPCC1996:
      - 4A1
    children:
    - - 3.A.1.a.i
      - 3.A.1.a.ii
  3.A.1.a.i:
    title: Dairy Cows
    comment: Methane emissions from cattle producing milk for commercial exchange
      and from calves and heifers being grown for dairy purposes.
    alternative_codes:
    - 3A1ai
    info:
      gases:
      - CH4
      corresponding_categories_IPCC1996:
      - 4A1a
  3.A.1.a.ii:
    title: Other Cattle
    comment: 'Methane emissions from all non-dairy cattle including: cattle kept or
      grown for meat production, draft animals, and breeding animals.'
    alternative_codes:
    - 3A1aii
    info:
      gases:
      - CH4
      corresponding_categories_IPCC1996:
      - 4A1b
  3.A.1.b:
    title: Buffalo
    comment: Methane emissions from buffalo.
    alternative_codes:
    - 3A1b
    info:
      gases:
      - CH4
      corresponding_categories_IPCC1996:
      - 4A2
  3.A.1.c:
    title: Sheep
    comment: Methane emissions from sheep.
    alternative_codes:
    - 3A1c
    info:
      gases:
      - CH4
      corresponding_categories_IPCC1996:
      - 4A3
  3.A.1.d:
    title: Goats
    comment: Methane emissions from goats.
    alternative_codes:
    - 3A1d
    info:
      gases:
      - CH4
      corresponding_categories_IPCC1996:
      - 4A4
  3.A.1.e:
    title: Camels
    comment: Methane emissions from camels.
    alternative_codes:
    - 3A1e
    info:
      gases:
      - CH4
      corresponding_categories_IPCC1996:
      - 4A5
  3.A.1.f:
    title: Horses
    comment: Methane emissions from horses.
    alternative_codes:
    - 3A1f
    info:
      gases:
      - CH4
      corresponding_categories_IPCC1996:
      - 4A6
  3.A.1.g:
    title: Mules and Asses
    comment: Methane emissions from mules and asses.
    alternative_codes:
    - 3A1g
    info:
      gases:
      - CH4
      corresponding_categories_IPCC1996:
      - 4A7
  3.A.1.h:
    title: Swine
    comment: Methane emissions from swine.
    alternative_codes:
    - 3A1h
    info:
      gases:
      - CH4
      corresponding_categories_IPCC1996:
      - 4A8
  3.A.1.j:
    title: Other (Please Specify)
    comment: Methane emissions from other livestock (e.g.  alpacas, llamas, deer,
      reindeer, etc.).
    alternative_codes:
    - 3A1j
    info:
      gases:
      - CH4
      corresponding_categories_IPCC1996:
      - 4A10
  3.A.2:
    title: Manure Management
    comment: Methane and nitrous oxide emissions from the decomposition of manure
      under low oxygen or anaerobic conditions. These conditions often occur when
      large numbers of animals are managed in a confined area (e.g. dairy farms, beef
      feedlots, and swine and poultry farms), where manure is typically stored in
      large piles or disposed of in lagoons and other types of manure management systems.
    alternative_codes:
    - 3A2
    info:
      gases:
      - CH4
      - N2O
      corresponding_categories_IPCC1996:
      - 4B
    children:
    - - 3.A.2.a
      - 3.A.2.b
      - 3.A.2.c
      - 3.A.2.d
      - 3.A.2.e
      - 3.A.2.f
      - 3.A.2.g
      - 3.A.2.h
      - 3.A.2.i
      - 3.A.2.j
  3.A.2.a:
    title: Cattle
    comment: Methane and nitrous oxide emissions from the decomposition of manure
      from cattle.
    alternative_codes:
    - 3A2a
    info:
      gases:
      - CH4
      - N2O
      corresponding_categories_IPCC1996:
      - 4B1
    children:
    - - 3.A.2.a.i
      - 3.A.2.a.ii
  3.A.2.a.i:
    title: Dairy Cows
    comment: Methane and nitrous oxide emissions from the decomposition of manure
      from dairy cows.
    alternative_codes:
    - 3A2ai
    info:
      gases:
      - CH4
      - N2O
      corresponding_categories_IPCC1996:
      - 4B1a
  3.A.2.a.ii:
    title: Other Cattle
    comment: Methane and nitrous oxide emissions from the decomposition of manure
      from other cattle.
    alternative_codes:
    - 3A2aii
    info:
      gases:
      - CH4
      - N2O
  3.A.2.b:
    title: Buffalo
    comment: Methane and nitrous oxide emissions from the decomposition of manure
      from buffalo.
    alternative_codes:
    - 3A2b
    info:
      gases:
      - CH4
      - N2O
      corresponding_categories_IPCC1996:
      - 4B2
  3.A.2.c:
    title: Sheep
    comment: Methane and nitrous oxide emissions from the decomposition of manure
      from sheep.
    alternative_codes:
    - 3A2c
    info:
      gases:
      - CH4
      - N2O
      corresponding_categories_IPCC1996:
      - 4B3
  3.A.2.d:
    title: Goats
    comment: Methane and nitrous oxide emissions from the decomposition of manure
      from goats.
    alternative_codes:
    - 3A2d
    info:
      gases:
      - CH4
      - N2O
      corresponding_categories_IPCC1996:
      - 4B4
  3.A.2.e:
    title: Camels
    comment: Methane and nitrous oxide emissions from the decomposition of manure
      from camels.
    alternative_codes:
    - 3A2e
    info:
      gases:
      - CH4
      - N2O
      corresponding_categories_IPCC1996:
      - 4B5
  3.A.2.f:
    title: Horses
    comment: Methane and nitrous oxide emissions from the decomposition of manure
      from horses.
    alternative_codes:
    - 3A2f
    info:
      gases:
      - CH4
      - N2O
      corresponding_categories_IPCC1996:
      - 4B6
  3.A.2.g:
    title: Mules and Asses
    comment: Methane and nitrous oxide emissions from the decomposition of manure
      from mules and assess.
    alternative_codes:
    - 3A2g
    info:
      gases:
      - CH4
      - N2O
      corresponding_categories_IPCC1996:
      - 4B7
  3.A.2.h:
    title: Swine
    comment: Methane and nitrous oxide emissions from the decomposition of manure
      from swine.
    alternative_codes:
    - 3A2h
    info:
      gases:
      - CH4
      - N2O
      corresponding_categories_IPCC1996:
      - 4B8
  3.A.2.i:
    title: Poultry
    comment: Methane and nitrous oxide emissions from the decomposition of manure
      from poultry including chicken, broilers, turkeys, and ducks.
    alternative_codes:
    - 3A2i
    info:
      gases:
      - CH4
      - N2O
      corresponding_categories_IPCC1996:
      - 4B9
  3.A.2.j:
    title: Other (Please Specify)
    comment: Methane and nitrous oxide emissions from the decomposition of manure
      from other livestock (e.g. alpacas, llamas, deer, reindeer, fur-bearing animals,
      ostriches, etc.)
    alternative_codes:
    - 3A2j
    info:
      gases:
      - CH4
      - N2O
      corresponding_categories_IPCC1996:
      - 4B13
  3.B:
    title: Land
    comment: Emissions and removals from five land use categories (Forest land, Cropland,
      Grasslands, Settlements, and Other land) except for sources listed under 3C
      (Aggregate sources and non-CO2 emissions sources on land) . Except for Wetlands,
      the greenhouse gas inventory involves estimation of changes in carbon stock
      from five carbon pools (i.e. aboveground biomass, belowground biomass, dead
      wood, litter, and soil organic matter), as appropriate.
    alternative_codes:
    - 3B
    info:
      gases:
      - CO2
      - CH4
      - N2O
      - NOx
      - CO
      - NMVOC
      - SO2
      corresponding_categories_IPCC1996:
      - '5'
    children:
    - - 3.B.1
      - 3.B.2
      - 3.B.3
      - 3.B.4
      - 3.B.5
      - 3.B.6
  3.B.1:
    title: Forest Land
    comment: Emissions and removals from lands with woody vegetation consistent with
      thresholds used to define forest land in the national GHG inventory, sub-divided
      into managed and unmanaged, and possibly also by climatic region, soil type
      and vegetation type as appropriate. It also includes systems with vegetation
      that currently fall below, but are expected to later exceed, the threshold values
      used by a country to define the forest land category.
    alternative_codes:
    - 3B1
    info:
      gases:
      - CO2
      - CH4
      - N2O
      - NOx
      - CO
      - NMVOC
      - SO2
      corresponding_categories_IPCC1996:
      - 5A
      - 5C
      - 5D
    children:
    - - 3.B.1.a
      - 3.B.1.b
  3.B.1.a:
    title: Forest Land Remaining Forest Land
    comment: Emissions and removals from managed forests and plantations which have
      always been under forest land use or other land categories converted to forest
      over 20 years ago (default assumption).
    alternative_codes:
    - 3B1a
    info:
      gases:
      - CO2
      - CH4
      - N2O
      - NOx
      - CO
      - NMVOC
      - SO2
      corresponding_categories_IPCC1996:
      - 5A
  3.B.1.b:
    title: Land Converted to Forest Land
    comment: Emissions and removals from lands converted to forest land. Includes
      conversion of cropland, grassland, wetlands, settlements, and other land to
      forest land. Even abandoned lands which are regenerating to forest due to human
      activities are also included.
    alternative_codes:
    - 3B1b
    info:
      gases:
      - CO2
      - CH4
      - N2O
      - NOx
      - CO
      - NMVOC
      - SO2
      corresponding_categories_IPCC1996:
      - 5A
      - 5C
      - 5D
    children:
    - - 3.B.1.b.i
      - 3.B.1.b.ii
      - 3.B.1.b.iii
      - 3.B.1.b.iv
      - 3.B.1.b.v
  3.B.1.b.i:
    title: Cropland Converted to Forest Land
    comment: Emissions and removals from cropland converted to forest land.
    alternative_codes:
    - 3B1bi
    info:
      gases:
      - CO2
      - CH4
      - N2O
      - NOx
      - CO
      - NMVOC
      - SO2
  3.B.1.b.ii:
    title: Grassland Converted to Forest Land
    comment: Emissions and removals from grassland converted to forest land.
    alternative_codes:
    - 3B1bii
    info:
      gases:
      - CO2
      - CH4
      - N2O
      - NOx
      - CO
      - NMVOC
      - SO2
  3.B.1.b.iii:
    title: Wetlands Converted to Forest Land
    comment: Emissions and removals from wetlands converted to forest land.
    alternative_codes:
    - 3B1biii
    info:
      gases:
      - CO2
      - CH4
      - N2O
      - NOx
      - CO
      - NMVOC
      - SO2
  3.B.1.b.iv:
    title: Settlements Converted to Forest Land
    comment: Emissions and removals from settlements converted to forest land.
    alternative_codes:
    - 3B1biv
    info:
      gases:
      - CO2
      - CH4
      - N2O
      - NOx
      - CO
      - NMVOC
      - SO2
  3.B.1.b.v:
    title: Other Land Converted to Forest Land
    comment: Emissions and removals from other land converted to forest land.
    alternative_codes:
    - 3B1bv
    info:
      gases:
      - CO2
      - CH4
      - N2O
      - NOx
      - CO
      - NMVOC
      - SO2
  3.B.2:
    title: Cropland
    comment: Emissions and removals from arable and tillage land, rice fields, and
      agro-forestry systems where vegetation falls below the thresholds used for the
      forest land category.
    alternative_codes:
    - 3B2
    info:
      gases:
      - CO2
      - CH4
      - N2O
      - NOx
      - CO
      - NMVOC
      - SO2
      corresponding_categories_IPCC1996:
      - 4C
      - 4D
      - 4F
      - 5A
      - 5B
      - 5D
    children:
    - - 3.B.2.a
      - 3.B.2.b
  3.B.2.a:
    title: Cropland Remaining Cropland
    comment: Emissions and removals from cropland that has not undergone any land
      use change during the inventory period.
    alternative_codes:
    - 3B2a
    info:
      gases:
      - CO2
      - CH4
      - N2O
      - NOx
      - CO
      - NMVOC
      - SO2
      corresponding_categories_IPCC1996:
      - 4C
      - 4D
      - 4F
      - 5A
      - 5D
  3.B.2.b:
    title: Land Converted to Cropland
    comment: Emissions and removals from lands converted to cropland. Includes conversion
      of forest land, grassland, wetlands, settlements, and other land to cropland.
    alternative_codes:
    - 3B2b
    info:
      gases:
      - CO2
      - CH4
      - N2O
      - NOx
      - CO
      - NMVOC
      - SO2
      corresponding_categories_IPCC1996:
      - 5B
      - 5D
    children:
    - - 3.B.2.b.i
      - 3.B.2.b.ii
      - 3.B.2.b.iii
      - 3.B.2.b.iv
      - 3.B.2.b.v
  3.B.2.b.i:
    title: Forest Land Converted to Cropland
    comment: Emissions and removals from forest land converted to cropland.
    alternative_codes:
    - 3B2bi
    info:
      gases:
      - CO2
      - CH4
      - N2O
      - NOx
      - CO
      - NMVOC
      - SO2
  3.B.2.b.ii:
    title: Grassland Converted to Cropland
    comment: Emissions and removals from grassland converted to cropland.
    alternative_codes:
    - 3B2bii
    info:
      gases:
      - CO2
      - CH4
      - N2O
      - NOx
      - CO
      - NMVOC
      - SO2
  3.B.2.b.iii:
    title: Wetlands Converted to Cropland
    comment: Emissions and removals from wetlands converted to cropland.
    alternative_codes:
    - 3B2biii
    info:
      gases:
      - CO2
      - CH4
      - N2O
      - NOx
      - CO
      - NMVOC
      - SO2
  3.B.2.b.iv:
    title: Settlements Converted to Cropland
    comment: Emissions and removals from settlements converted to cropland.
    alternative_codes:
    - 3B2biv
    info:
      gases:
      - CO2
      - CH4
      - N2O
      - NOx
      - CO
      - NMVOC
      - SO2
  3.B.2.b.v:
    title: Other Land Converted to Cropland
    comment: Emissions and removals from other land converted to cropland.
    alternative_codes:
    - 3B2bv
    info:
      gases:
      - CO2
      - CH4
      - N2O
      - NOx
      - CO
      - NMVOC
      - SO2
  3.B.3:
    title: Grassland
    comment: Emissions and removals from rangelands and pasture land that is not considered
      cropland. It also includes systems with woody vegetation that fall below the
      threshold values used in the forest land category and are not expected to exceed
      them, without human intervention. The category also includes all grassland from
      wild lands to recreational areas as well as agricultural and silvi-pastural
      systems, subdivided into managed and unmanaged, consistent with national definitions.
    alternative_codes:
    - 3B3
    info:
      gases:
      - CO2
      - CH4
      - N2O
      - NOx
      - CO
      - NMVOC
      - SO2
      corresponding_categories_IPCC1996:
      - 4D
      - 4E
      - 5A
      - 5B
      - 5C
      - 5D
    children:
    - - 3.B.3.a
      - 3.B.3.b
  3.B.3.a:
    title: Grassland Remaining Grassland
    comment: Emissions and removals from grassland remaining grassland.
    alternative_codes:
    - 3B3a
    info:
      gases:
      - CO2
      - CH4
      - N2O
      - NOx
      - CO
      - NMVOC
      - SO2
      corresponding_categories_IPCC1996:
      - 4D
      - 4E
      - 5A
      - 5D
  3.B.3.b:
    title: Land Converted to Grassland
    comment: Emissions and removals from land converted to grassland.
    alternative_codes:
    - 3B3b
    info:
      gases:
      - CO2
      - CH4
      - N2O
      - NOx
      - CO
      - NMVOC
      - SO2
      corresponding_categories_IPCC1996:
      - 5B
      - 5C
      - 5D
    children:
    - - 3.B.3.b.i
      - 3.B.3.b.ii
      - 3.B.3.b.iii
      - 3.B.3.b.iv
      - 3.B.3.b.v
  3.B.3.b.i:
    title: Forest Land Converted to Grassland
    comment: Emissions and removals from forest land converted to grassland.
    alternative_codes:
    - 3B3bi
    info:
      gases:
      - CO2
      - CH4
      - N2O
      - NOx
      - CO
      - NMVOC
      - SO2
  3.B.3.b.ii:
    title: Cropland Converted to Grassland
    comment: Emissions and removals from cropland converted to grassland.
    alternative_codes:
    - 3B3bii
    info:
      gases:
      - CO2
      - CH4
      - N2O
      - NOx
      - CO
      - NMVOC
      - SO2
  3.B.3.b.iii:
    title: Wetlands Converted to Grassland
    comment: Emissions and removals from wetlands converted to grassland.
    alternative_codes:
    - 3B3biii
    info:
      gases:
      - CO2
      - CH4
      - N2O
      - NOx
      - CO
      - NMVOC
      - SO2
  3.B.3.b.iv:
    title: Settlements Converted to Grassland
    comment: Emissions and removals from settlements converted to grassland.
    alternative_codes:
    - 3B3biv
    info:
      gases:
      - CO2
      - CH4
      - N2O
      - NOx
      - CO
      - NMVOC
      - SO2
  3.B.3.b.v:
    title: Other Land Converted to Grassland
    comment: Emissions and removals from other land converted to grassland.
    alternative_codes:
    - 3B3bv
    info:
      gases:
      - CO2
      - CH4
      - N2O
      - NOx
      - CO
      - NMVOC
      - SO2
  3.B.4:
    title: Wetlands
    comment: Emissions from land that is covered or saturated by water for all or
      part of the year (e.g., peatland) and that does not fall into the forest land,
      cropland, grassland or settlements categories. The category can be subdivided
      into managed and unmanaged according to national definitions. It includes reservoirs
      as a managed sub-division and natural rivers and lakes as unmanaged sub-divisions.
    alternative_codes:
    - 3B4
    info:
      gases:
      - CO2
      - CH4
      - N2O
      - NOx
      - CO
      - NMVOC
      - SO2
      corresponding_categories_IPCC1996:
      - 5A
      - 5B
      - 5E
      - 4D
    children:
    - - 3.B.4.a
      - 3.B.4.b
  3.B.4.a:
    title: Wetlands Remaining Wetlands
    comment: Emissions from peatland undergoing peat extraction and from flooded land
      remaining flooded land.
    alternative_codes:
    - 3B4a
    info:
      gases:
      - CO2
      - CH4
      - N2O
      - NOx
      - CO
      - NMVOC
      - SO2
      corresponding_categories_IPCC1996:
      - 5A
      - 5D
      - 5E
      - 4D
    children:
    - - 3.B.4.a.i
      - 3.B.4.a.ii
  3.B.4.a.i:
    title: Peatlands Remaining Peatlands
    comment: Includes (1) on-site emissions from peat deposits during the extraction
      phase and (2) off-site emissions from horticultural use of peat. The off-site
      emissions from the energy use of peat are reported in the Energy Sector and
      are therefore not included in this category.
    alternative_codes:
    - 3B4ai
    info:
      gases:
      - CO2
      - CH4
      - N2O
      - NOx
      - CO
      - NMVOC
      - SO2
      corresponding_categories_IPCC1996:
      - 5A
      - 5E
      - 4D
  3.B.4.a.ii:
    title: Flooded Land Remaining Flooded Land
    comment: Emissions from flooded land remaining flooded land. Flooded lands are
      defined as water bodies where human activities have caused changes in the amount
      of surface area covered by water, typically through water level regulation.
      Examples of flooded lands include reservoirs for the production of hydroelectricity,
      irrigation, navigation, etc. Regulated lakes and rivers that have not experienced
      substantial changes in water area in comparison with the pre-flooded ecosystem
      are not considered as flooded lands. Some rice paddies are cultivated through
      flooding of land, but because of the unique characteristics of rice cultivation,
      rice paddies are addressed in 3C7.
    alternative_codes:
    - 3B4aii
    info:
      gases:
      - CO2
      - CH4
      - N2O
      - NOx
      - CO
      - NMVOC
      - SO2
      corresponding_categories_IPCC1996:
      - 5A
      - 5E
  3.B.4.b:
    title: Land Converted to Wetlands
    comment: Emissions from land being converted for peat extraction from land converted
      to wetland.
    alternative_codes:
    - 3B4b
    info:
      gases:
      - CO2
      - CH4
      - N2O
      - NOx
      - CO
      - NMVOC
      - SO2
      corresponding_categories_IPCC1996:
      - 5B
      - 5E
    children:
    - - 3.B.4.b.i
      - 3.B.4.b.ii
      - 3.B.4.b.iii
  3.B.4.b.i:
    title: Land Converted for Peat Extraction
    comment: Emissions from land being converted for peat extraction
    alternative_codes:
    - 3B4bi
    info:
      gases:
      - CO2
      - CH4
      - N2O
      - NOx
      - CO
      - NMVOC
      - SO2
      corresponding_categories_IPCC1996:
      - 5B
      - 5E
  3.B.4.b.ii:
    title: Land Converted to Flooded Land
    comment: Emissions from land converted to flooded land
    alternative_codes:
    - 3B4bii
    info:
      gases:
      - CO2
      - CH4
      - N2O
      - NOx
      - CO
      - NMVOC
      - SO2
      corresponding_categories_IPCC1996:
      - 5B
      - 5E
  3.B.4.b.iii:
    title: Land Converted to Other Wetlands
    comment: Emissions from land converted to other wetlands than flooded land and
      land for peat extraction.
    alternative_codes:
    - 3B4biii
    info:
      gases:
      - CO2
      - CH4
      - N2O
      - NOx
      - CO
      - NMVOC
      - SO2
      corresponding_categories_IPCC1996:
      - 5E
  3.B.5:
    title: Settlements
    comment: Emissions and removals from all developed land, including transportation
      infrastructure and human settlements of any size, unless they are already included
      under other categories. This should be consistent with national definitions.
    alternative_codes:
    - 3B5
    info:
      gases:
      - CO2
      corresponding_categories_IPCC1996:
      - 5A
      - 5D
      - 5E
      - 5B
    children:
    - - 3.B.5.a
      - 3.B.5.b
  3.B.5.a:
    title: Settlements Remaining Settlements
    comment: Emissions and removals from settlements that have not undergone any land
      use change during the inventory period.
    alternative_codes:
    - 3B5a
    info:
      gases:
      - CO2
  3.B.5.b:
    title: Land Converted to Settlements
    comment: Emissions and removals from lands converted to settlements. Includes
      conversion of forest land, cropland, grassland, wetlands, and other land to
      settlements.
    alternative_codes:
    - 3B5b
    info:
      gases:
      - CO2
    children:
    - - 3.B.5.b.i
      - 3.B.5.b.ii
      - 3.B.5.b.iii
      - 3.B.5.b.iv
      - 3.B.5.b.v
  3.B.5.b.i:
    title: Forest Land Converted to Settlements
    comment: Emissions and removals from forest land converted to settlements.
    alternative_codes:
    - 3B5bi
    info:
      gases:
      - CO2
  3.B.5.b.ii:
    title: Cropland Converted to Settlements
    comment: Emissions and removals from cropland converted to settlements.
    alternative_codes:
    - 3B5bii
    info:
      gases:
      - CO2
  3.B.5.b.iii:
    title: Grassland Converted to Settlements
    comment: Emissions and removals from grassland converted to settlements.
    alternative_codes:
    - 3B5biii
    info:
      gases:
      - CO2
  3.B.5.b.iv:
    title: Wetlands Converted to Settlements
    comment: Emissions and removals from wetlands converted to settlements.
    alternative_codes:
    - 3B5biv
    info:
      gases:
      - CO2
  3.B.5.b.v:
    title: Other Land Converted to Settlements
    comment: Emissions and removals from other land converted to settlements.
    alternative_codes:
    - 3B5bv
    info:
      gases:
      - CO2
  3.B.6:
    title: Other Land
    comment: Emissions and removals from bare soil, rock, ice, and all unmanaged land
      areas that do not fall into any of the other five categories. It allows the
      total of identified land areas to match the national area, where data are available.
    alternative_codes:
    - 3B6
    info:
      gases:
      - CO2
    children:
    - - 3.B.6.a
      - 3.B.6.b
  3.B.6.a:
    title: Other Land Remaining Other Land
    comment: Emissions and removals from other land that has not undergone any land
      use change during the inventory period.
    alternative_codes:
    - 3B6a
    info:
      gases:
      - CO2
  3.B.6.b:
    title: Land Converted to Other Land
    comment: Emissions and removals from lands converted to other land. Includes conversion
      of forest land, cropland, grassland, wetlands, and settlements to other land.
    alternative_codes:
    - 3B6b
    info:
      gases:
      - CO2
    children:
    - - 3.B.6.b.i
      - 3.B.6.b.ii
      - 3.B.6.b.iii
      - 3.B.6.b.iv
      - 3.B.6.b.v
  3.B.6.b.i:
    title: Forest Land Converted to Other Land
    comment: Emissions and removals from forest land converted to other land.
    alternative_codes:
    - 3B6bi
    info:
      gases:
      - CO2
  3.B.6.b.ii:
    title: Cropland Converted to Other Land
    comment: Emissions and removals from cropland converted to other land.
    alternative_codes:
    - 3B6bii
    info:
      gases:
      - CO2
  3.B.6.b.iii:
    title: Grassland Converted to Other Land
    comment: Emissions and removals from grassland converted to other land.
    alternative_codes:
    - 3B6biii
    info:
      gases:
      - CO2
  3.B.6.b.iv:
    title: Wetlands Converted to Other Land
    comment: Emissions and removals from wetlands converted to other land.
    alternative_codes:
    - 3B6biv
    info:
      gases:
      - CO2
  3.B.6.b.v:
    title: Settlements Converted to Other Land
    comment: Emissions and removals from settlements converted to other land.
    alternative_codes:
    - 3B6bv
    info:
      gases:
      - CO2
  3.C:
    title: Aggregate Sources and Non-CO2 Emissions Sources on Land
    comment: Includes emissions from activities that are likely to be reported at
      very high aggregation land level or even country level.
    alternative_codes:
    - 3C
    children:
    - - 3.C.1
      - 3.C.2
      - 3.C.3
      - 3.C.4
      - 3.C.5
      - 3.C.6
      - 3.C.7
      - 3.C.8
  3.C.1:
    title: Emissions from Biomass Burning
    comment: Emissions from biomass burning that include N2O and CH4. CO2 emissions
      are included here only if emissions are not included in 3B categories as carbon
      stock changes.
    alternative_codes:
    - 3C1
    info:
      gases:
      - N2O
      - CH4
      - CO2
    children:
    - - 3.C.1.a
      - 3.C.1.b
      - 3.C.1.c
      - 3.C.1.d
  3.C.1.a:
    title: Biomass Burning In Forest Lands
    comment: Emissions from biomass burning that include N2O and CH4 in forest lands.
      CO2 emissions are included here only if emissions are not included in 3B1 categories
      as carbon stock changes.
    alternative_codes:
    - 3C1a
    info:
      gases:
      - N2O
      - CH4
      - CO2
  3.C.1.b:
    title: Biomass Burning In Croplands
    comment: Emissions from biomass burning that include N2O and CH4 in croplands.
      CO2 emissions are included here only if emissions are not included in 3B2 categories
      as carbon stock changes.
    alternative_codes:
    - 3C1b
    info:
      gases:
      - N2O
      - CH4
      - CO2
  3.C.1.c:
    title: Biomass Burning in Grasslands
    comment: Emissions from biomass burning that include N2O and CH4 in grasslands.
      CO2 emissions are included here only if emissions are not included in 3B3 categories
      as carbon stock changes.
    alternative_codes:
    - 3C1c
    info:
      gases:
      - N2O
      - CH4
      - CO2
  3.C.1.d:
    title: Biomass Burning In All Other Land
    comment: Emissions from biomass burning that include N2O and CH4 in settlements,
      and all other land. CO2 emissions are included here only if emissions are not
      included in 3B6 categories as carbon stock changes.
    alternative_codes:
    - 3C1d
    info:
      gases:
      - N2O
      - CH4
      - CO2
  3.C.2:
    title: Liming
    comment: CO2 emissions from the use of lime in agricultural soils, managed forest
      soils or lakes.
    alternative_codes:
    - 3C2
    info:
      gases:
      - CO2
  3.C.3:
    title: Urea Application
    comment: CO2 emissions from urea application
    alternative_codes:
    - 3C3
    info:
      gases:
      - CO2
  3.C.4:
    title: Direct N2O Emissions from Managed Soils
    comment: Direct N2O emissions from managed soils from the synthetic N fertilizers
      application; organic N applied as fertilizer (e.g. animal manure, compost, sewage
      sludge, rendering waste); urine and dung N deposited on pasture, range and paddock
      by grazing animals; N in crop residues (above and below ground), including from
      N-fixing crops and from forages during pasture renewal; N mineralization/immobilization
      associated with loss/gain of soil organic matter resulting from change of land
      use or management of mineral soils; and drainage/management of organic soils
      (i.e., histosols).
    alternative_codes:
    - 3C4
    info:
      gases:
      - N2O
      corresponding_categories_IPCC1996:
      - 4D
  3.C.5:
    title: Indirect N2O Emissions from Managed Soils
    comment: 'Indirect N2O emissions from: (1) the volatilization of N (as NH3 and
      NOx) following the application of synthetic and organic N fertilizers and /or
      urine and dung deposition from grazing animals, and the subsequent deposition
      of the N as ammonium (NH4+) and oxides of N (NOx) on soils and waters, and (2)
      the leaching and runoff of N from synthetic and organic N fertilizer additions,
      crop residues, mineralization /immobilization of N associated with loss/gain
      of soil C in mineral soils through land use change or management practices,
      and urine and dung deposition from grazing animals, into groundwater, riparian
      areas and wetlands, rivers and eventually the coastal ocean.'
    alternative_codes:
    - 3C5
    info:
      gases:
      - N2O
      corresponding_categories_IPCC1996:
      - 4D
  3.C.6:
    title: Indirect N2O Emissions from Manure Management
    comment: Indirect N2O emissions from manure management (activity data amount of
      nitrogen in the manure excreted).
    alternative_codes:
    - 3C6
    info:
      gases:
      - N2O
  3.C.7:
    title: Rice Cultivations
    comment: Methane (CH4) emissions from anaerobic decomposition of organic material
      in flooded rice fields. Any N2O emissions from the use of nitrogen-based fertilizers
      in rice cultivation should be reported under N2O emissions from managed soils.
    alternative_codes:
    - 3C7
    info:
      gases:
      - CH4
      corresponding_categories_IPCC1996:
      - 4C
  3.C.8:
    title: Other (Please Specify)
    comment: Other sources of CH4 and N2O emissions on land.
    alternative_codes:
    - 3C8
    info:
      gases:
      - N2O
      - CH4
  3.D:
    title: Other
    alternative_codes:
    - 3D
    children:
    - - 3.D.1
      - 3.D.2
  3.D.1:
    title: Harvested Wood Products
    comment: CO2 net emissions or removals resulting from Harvest Wood Products.
    alternative_codes:
    - 3D1
    info:
      gases:
      - CO2
  3.D.2:
    title: Other (Please Specify)
    alternative_codes:
    - 3D2
  '4':
    title: Waste
    info:
      gases:
      - CO2
      - CH4
      - N2O
      - NOx
      - CO
      - NMVOC
      - SO2
    children:
    - - 4.A
      - 4.B
      - 4.C
      - 4.D
      - 4.E
  4.A:
    title: Solid Waste Disposal
    comment: Methane is produced from anaerobic microbial decomposition of organic
      matter in solid waste disposal sites.  Carbon dioxide (CO2) is also produced
      but CO2 from biogenic or organic waste sources is covered by the AFOLU Sector.
      Emissions of halogenated gases should be accounted in IPPU. Long-term storage
      of carbon in SWDS is reported as an information item.
    alternative_codes:
    - 4A
    info:
      gases:
      - CH4
      - N2O
      - NOx
      - CO
      - NMVOC
      corresponding_categories_IPCC1996:
      - 6A
    children:
    - - 4.A.1
      - 4.A.2
      - 4.A.3
  4.A.1:
    title: Managed Waste Disposal Sites
    comment: 'A managed solid waste disposal site must have controlled placement of
      waste (i.e. waste directed to specific deposition areas, a degree of control
      of scavenging and fires) and will include at least one of the following: cover
      material; mechanical compaction; or leveling of the waste. This category can
      be subdivided into aerobic and anaerobic.'
    alternative_codes:
    - 4A1
    info:
      gases:
      - CH4
      - N2O
      - NOx
      - CO
      - NMVOC
      corresponding_categories_IPCC1996:
      - 6A1
  4.A.2:
    title: Unmanaged Waste Disposal Sites
    comment: These are all other solid waste disposal sites that do not fall into
      the above category. This category can be subdivided into deep and shallow.
    alternative_codes:
    - 4A2
    info:
      gases:
      - CH4
      - N2O
      - NOx
      - NMVOC
      corresponding_categories_IPCC1996:
      - 6A2
  4.A.3:
    title: Uncategorised Waste Disposal Sites
    comment: Mixture of above 4 A1 and 4 A2. Countries that do not have data on division
      of managed/unmanaged may use this category.
    alternative_codes:
    - 4A3
    info:
      gases:
      - CH4
      - N2O
      - NOx
      - NMVOC
  4.B:
    title: Biological Treatment of Solid Waste
    comment: Solid waste composting and other biological treatment. Emissions from
      biogas facilities (anaerobic digestion) with energy production are reported
      in the Energy Sector (1A4).
    alternative_codes:
    - 4B
    info:
      gases:
      - CH4
      - N2O
      - NOx
      - CO
      - NMVOC
      corresponding_categories_IPCC1996:
      - 6A3
  4.C:
    title: Incineration and Open Burning of Waste
    comment: Incineration of waste and open burning waste, not including waste-to-energy
      facilities. Emissions from waste burnt for energy are reported under the Energy
      Sector, 1A. Emissions from burning of agricultural wastes should be reported
      under AFOLU (3C1).  All non-CO2 greenhouse gases as well as CO2 from fossil
      waste should be reported here for incineration and open burning.
    alternative_codes:
    - 4C
    info:
      gases:
      - CO2
      - CH4
      - N2O
      - NOx
      - CO
      - NMVOC
      corresponding_categories_IPCC1996:
      - 6C
    children:
    - - 4.C.1
      - 4.C.2
  4.C.1:
    title: Waste Incineration
    comment: Combustion of solid wastes in controlled incineration facilities.
    alternative_codes:
    - 4C1
    info:
      gases:
      - CO2
      - CH4
      - N2O
      - NOx
      - CO
      - NMVOC
      corresponding_categories_IPCC1996:
      - 6C
  4.C.2:
    title: Open Burning of Waste
    comment: Combustion of waste in the open-air or in an open dump.
    alternative_codes:
    - 4C2
    info:
      gases:
      - CO2
      - CH4
      - N2O
      - NOx
      - CO
      - NMVOC
  4.D:
    title: Wastewater Treatment and Discharge
    comment: Methane is produced from anaerobic decomposition of organic matter by
      bacteria in sewage facilities and from food processing and other industrial
      facilities during wastewater treatment. N2O is also produced by bacteria (denitrification
      and nitrification) in wastewater treatment and discharge.
    alternative_codes:
    - 4D
    info:
      gases:
      - CH4
      - N2O
      - NOx
      - CO
      - NMVOC
      corresponding_categories_IPCC1996:
      - 6B
    children:
    - - 4.D.1
      - 4.D.2
  4.D.1:
    title: Domestic Wastewater Treatment and Discharge
    comment: 'Treatment and discharge of liquid wastes and sludge from housing and
      commercial sources (including human waste) through: wastewater sewage systems
      collection and treatment systems, open pits / latrines, anaerobic lagoons, anaerobic
      reactors and discharge into surface waters. Emissions from sludge disposed at
      SWDS are reported under category 4A.'
    alternative_codes:
    - 4D1
    info:
      gases:
      - CH4
      - N2O
      - NOx
      - CO
      - NMVOC
      corresponding_categories_IPCC1996:
      - 6B2
  4.D.2:
    title: Industrial Wastewater Treatment and Discharge
    comment: 'Treatment and discharge of liquid wastes and sludge from industrial
      processes such as: food processing, textiles, or pulp and paper production.
      This includes anaerobic lagoons, anaerobic reactors, and discharge into surface
      waters. Industrial wastewater released into domestic wastewater sewage should
      be included under 4D1.'
    alternative_codes:
    - 4D2
    info:
      gases:
      - CH4
      - N2O
      - NOx
      - CO
      - NMVOC
      corresponding_categories_IPCC1996:
      - 6B1
  4.E:
    title: Other (Please Specify)
    comment: Release of GHGs from other waste handling activities than listed in categories
      4A to 4D.
    alternative_codes:
    - 4E
    info:
      gases:
      - CO2
      - CH4
      - N2O
      - NOx
      - CO
      - NMVOC
      corresponding_categories_IPCC1996:
      - 6D
  '5':
    title: Other
    info:
      corresponding_categories_IPCC1996:
      - '7'
    children:
    - - 5.A
      - 5.B
  5.A:
    title: Indirect N2O Emissions from The Atmospheric Deposition of Nitrogen In NOx
      and NH3
    comment: Excluding indirect emissions from NOx and NH3 in agriculture which are
      reported in 3C5 & 3C6.
    alternative_codes:
    - 5A
    info:
      gases:
      - N2O
  5.B:
    title: Other (Please Specify)
    comment: Only use this category exceptionally, for any categories than cannot
      be accommodated in the categories described above. Include a reference to where
      a detailed explanation of the category can be found.
    alternative_codes:
    - 5B
    info:
      corresponding_categories_IPCC1996:
      - '7'
  M.0.EL:
    title: Total emissions excluding LULUCF
    comment: All emissions and removals except for Land Use, Land Use Change, and
      Forestry
    children:
    - - '1'
      - '2'
      - '4'
      - '5'
      - M.AG
  M.1.A.2.m:
    title: Other manufacturing (CRF)
    comment: Other Manufacturing (as in CRF tables) (Table 1.A(a)s2, row Other (please
      specify)
  M.1.B.1.c:
    title: Other emission from solid fuels (CRF)
    comment: 'Table 1s2: c.  Other (as specified in table 1.B.1)'
  M.LULUCF:
    title: Land Use, Land Use Change, and Forestry
    comment: LULUCF part of AFOLU
  M.AG:
    title: Agriculture
    comment: Agricultural part of AFOLU
    children:
    - - 3.A
      - M.AG.ELV
  M.AG.ELV:
    title: Agriculture excluding Livestock
    comment: Agricultural part of AFOLU excluding livestock
  3.A.1.i:
    title: Poultry
    comment: From CRF data
  M.BIO:
    title: CO₂ emissions from biomass burning
    comment: CO₂ emissions from biomass burning for energy use
  M.BK:
    title: International Bunkers
    comment: M category as not included in national total in CRF data
    children:
    - - M.BK.A
      - M.BK.M
  M.BK.A:
    title: International Aviation
    comment: International aviation bunkers. same as 1.A.3.a.i, excluded from CRF
      total
  M.BK.M:
    title: International Navigation
    comment: International marine bunkers. same as 1.A.3.d.i, excluded from CRF total
  M.MULTIOP:
    title: Multilateral Operations
    comment: Multilateral operations, same as 1.A.5.c, excluded from CRF total
  1.A.1.bc:
    title: Petroleum Refining - Manufacture of Solid Fuels and Other Energy Industries
    comment: Sum of 1.A.1.b and 1.A.1.c
    children:
    - - 1.A.1.b
      - 1.A.1.c
  1.A.3.b_noRES:
    title: Road Transportation no resuspension
    comment: Emissions for Road transportation without the effect from resuspension
      of particles.
<<<<<<< HEAD
  M.3.C.4.SF:
    title: Direct synthetic fertilisers emissions from managed soils
    comment: The share of emissions that come from synthetic fertilisers
  M.3.C.5.SF:
    title: Indirect synthetic fertilisers emissions from managed soils
    comment: The share of emissions that come from synthetic fertilisers
  M.NFC:
    title: Net forest conversion
    comment: Needed to map net forest conversion from FAOSTAT dataset
=======
  M.3.C.45.AG:
    title: The sum of agriculture-related emissions of 3.C.4 and 3.C.5
    comment: Needed for conversion from BURDI to IPCC2006_PRIMAP.
>>>>>>> 19d0bcd3
<|MERGE_RESOLUTION|>--- conflicted
+++ resolved
@@ -4804,7 +4804,6 @@
     title: Road Transportation no resuspension
     comment: Emissions for Road transportation without the effect from resuspension
       of particles.
-<<<<<<< HEAD
   M.3.C.4.SF:
     title: Direct synthetic fertilisers emissions from managed soils
     comment: The share of emissions that come from synthetic fertilisers
@@ -4814,8 +4813,6 @@
   M.NFC:
     title: Net forest conversion
     comment: Needed to map net forest conversion from FAOSTAT dataset
-=======
   M.3.C.45.AG:
     title: The sum of agriculture-related emissions of 3.C.4 and 3.C.5
-    comment: Needed for conversion from BURDI to IPCC2006_PRIMAP.
->>>>>>> 19d0bcd3
+    comment: Needed for conversion from BURDI to IPCC2006_PRIMAP.