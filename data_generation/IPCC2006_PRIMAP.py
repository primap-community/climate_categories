"""Run this via `make climate_categories/data/IPCC2006_PRIMAP.yaml` in the main
directory."""

import datetime
import pathlib

import climate_categories

OUTPATH = pathlib.Path("./climate_categories/data/IPCC2006_PRIMAP.yaml")

# IPCC2006 categorization amended with custom categories


def main():
    categories = {
        "M.0.EL": {
            "title": "Total emissions excluding LULUCF",
            "comment": "All emissions and removals except for Land Use, Land "
            "Use Change, and Forestry",
        },
        "M.1.A.2.m": {
            "title": "Other manufacturing (CRF)",
            "comment": "Other Manufacturing (as in CRF tables) "
            "(Table 1.A(a)s2, row Other (please specify)",
        },
        "M.1.B.1.c": {
            "title": "Other emission from solid fuels (CRF)",
            "comment": "Table 1s2: c.  Other (as specified in table 1.B.1)",
        },
        "M.LULUCF": {
            "title": "Land Use, Land Use Change, and Forestry",
            "comment": "LULUCF part of AFOLU",
        },
        "M.AG": {"title": "Agriculture", "comment": "Agricultural part of AFOLU"},
        "M.AG.ELV": {
            "title": "Agriculture excluding Livestock",
            "comment": "Agricultural part of AFOLU excluding livestock",
        },
        "3.A.1.i": {"title": "Poultry", "comment": "From CRF data"},
        "M.BIO": {
            "title": "CO₂ emissions from biomass burning",
            "comment": "CO₂ emissions from biomass burning for energy use",
        },
        "M.BK": {
            "title": "International Bunkers",
            "comment": "M category as not included in national total in CRF data",
        },
        "M.BK.A": {
            "title": "International Aviation",
            "comment": "International aviation bunkers. same as 1.A.3.a.i, "
            "excluded from CRF total",
        },
        "M.BK.M": {
            "title": "International Navigation",
            "comment": "International marine bunkers. same as 1.A.3.d.i, "
            "excluded from CRF total",
        },
        "M.MULTIOP": {
            "title": "Multilateral Operations",
            "comment": "Multilateral operations, same as 1.A.5.c, excluded "
            "from CRF total",
        },
        "1.A.1.bc": {
            "title": "Petroleum Refining - Manufacture of Solid Fuels and "
            "Other Energy Industries",
            "comment": "Sum of 1.A.1.b and 1.A.1.c",
        },
        "1.A.3.b_noRES": {
            "title": "Road Transportation no resuspension",
            "comment": "Emissions for Road transportation without the "
            "effect from resuspension of particles.",
        },
<<<<<<< HEAD
        "M.3.C.45.AG" : {
            "title" : "The sum of agriculture-related emissions of 3.C.4 and 3.C.5",
            "comment" : "Needed for conversion from BURDI to IPCC2006_PRIMAP.",
=======
        "3.C.45.AG": {
            "title": "The sum of agriculture-related emissions of 3.C.4 and 3.C.5",
            "comment": "Needed for conversion from BURDI to IPCC2006_PRIMAP.",
>>>>>>> a27888ce
        },
    }
    children = [
        ("0", ("M.0.EL", "M.LULUCF")),
        ("M.0.EL", ("1", "2", "M.AG", "4", "5")),
        ("1.A.1.bc", ("1.A.1.b", "1.A.1.c")),
        ("1.A.1", ("1.A.1.a", "1.A.1.bc")),
        (
            "1.A.2",
            (
                "1.A.2.a",
                "1.A.2.b",
                "1.A.2.c",
                "1.A.2.d",
                "1.A.2.e",
                "1.A.2.f",
                "M.1.A.2.m",
            ),
        ),
        ("1.A.3", ("1.A.3.a", "1.A.3.b_noRES", "1.A.3.c", "1.A.3.d", "1.A.3.e")),
        ("M.AG", ("3.A", "M.AG.ELV")),
        ("3", ("M.AG", "M.LULUCF")),
        (
            "3.A.1",
            (
                "3.A.1.a",
                "3.A.1.b",
                "3.A.1.c",
                "3.A.1.d",
                "3.A.1.e",
                "3.A.1.f",
                "3.A.1.g",
                "3.A.1.h",
                "3.A.1.i",
                "3.A.1.j",
            ),
        ),
        ("M.BK", ("M.BK.A", "M.BK.M")),
    ]
    name = "PRIMAP"
    title = " with custom categories used in PRIMAP"
    comment = (
        " with additional categories needed for analyses "
        "and for datasets like PRIMAP-crf or EDGAR v6.0"
    )

    ipcc2006_primap = climate_categories.IPCC2006.extend(
        name=name,
        title=title,
        comment=comment,
        last_update=datetime.date.fromisoformat("2024-10-10"),
        categories=categories,
        children=children,
    )
    ipcc2006_primap.institution = "PIK"
    ipcc2006_primap.canonical_top_level_category = ipcc2006_primap["0"]

    ipcc2006_primap.to_yaml(OUTPATH)

    climate_categories.HierarchicalCategorization.from_yaml(OUTPATH)


if __name__ == "__main__":
    main()<|MERGE_RESOLUTION|>--- conflicted
+++ resolved
@@ -70,15 +70,9 @@
             "comment": "Emissions for Road transportation without the "
             "effect from resuspension of particles.",
         },
-<<<<<<< HEAD
-        "M.3.C.45.AG" : {
-            "title" : "The sum of agriculture-related emissions of 3.C.4 and 3.C.5",
-            "comment" : "Needed for conversion from BURDI to IPCC2006_PRIMAP.",
-=======
         "3.C.45.AG": {
             "title": "The sum of agriculture-related emissions of 3.C.4 and 3.C.5",
             "comment": "Needed for conversion from BURDI to IPCC2006_PRIMAP.",
->>>>>>> a27888ce
         },
     }
     children = [
